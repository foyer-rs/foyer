[workspace]
resolver = "2"
members = [
  "examples",
  "foyer",
  "foyer-bench",
  "foyer-cli",
  "foyer-common",
  "foyer-memory",
  "foyer-storage",
]

[workspace.package]
version = "0.17.4"
edition = "2021"
rust-version = "1.82.0"
repository = "https://github.com/foyer-rs/foyer"
homepage = "https://foyer.rs"
keywords = ["cache", "hybrid"]
authors = ["MrCroxx <mrcroxx@outlook.com>"]
license = "Apache-2.0"
readme = "README.md"

[workspace.dependencies]
<<<<<<< HEAD
=======

hyper = { version = "1", default-features = false }
hyper-util = { version = "0.1", default-features = false }
>>>>>>> ec2a752b
twox-hash = "2"
# dependencies
anyhow = "1"
bincode = "1"
bytes = "1"
bytesize = { package = "foyer-bytesize", version = "2" }
clap = { version = "4", features = ["derive"] }
criterion = "0.6"
equivalent = "1"
fastrace = "0.7"
futures = "0.3"
foyer = { version = "0.17.4", path = "foyer" }
foyer-common = { version = "0.17.4", path = "foyer-common" }
foyer-memory = { version = "0.17.4", path = "foyer-memory" }
foyer-storage = { version = "0.17.4", path = "foyer-storage" }
futures-core = { version = "0.3" }
futures-util = { version = "0.3", default-features = false, features = ["std"] }
hashbrown = "0.15"
itertools = "0.14"
mixtrics = "0.2"
parking_lot = { version = "0.12" }
paste = "1"
pin-project = "1"
prometheus = "0.14"
tempfile = "3"
rand = { version = "0.9" }
rand_distr = { version = "0.5" }
serde = { version = "1", features = ["derive"] }
test-log = "0.2"
thiserror = "2"
tracing = "0.1"
csv = "1"
moka = "0.12"
cmsketch = "0.2"
arc-swap = "1"
bitflags = "2"
intrusive-collections = { package = "foyer-intrusive-collections", version = "0.10.0-dev" }
console-subscriber = "0.4"
allocator-api2 = "0.2"
chrono = "0.4"
fastrace-jaeger = "0.7"
fastrace-opentelemetry = "0.12"
http-body-util = "0.1"
opentelemetry = "0.30"
opentelemetry-otlp = "0.30"
opentelemetry-semantic-conventions = "0.30"
opentelemetry_sdk = "0.30"
tokio = "1"
flume = "0.11"
fs4 = { version = "0.13", default-features = false }
libc = "0.2"
lz4 = "1"
ordered_hash_map = "0.4"
zstd = "0.13"
auto_enums = "0.8"
cfg-if = "1"
serde_bytes = "0.11"
hdrhistogram = "7"
humantime = "2"
tracing-subscriber = "0.3"
tikv-jemallocator = "0.6"

[workspace.lints.rust]
missing_docs = "warn"
unexpected_cfgs = { level = "warn", check-cfg = ['cfg(madsim)'] }

[workspace.lints.clippy]
allow_attributes = "warn"

[profile.release]
debug = "full"<|MERGE_RESOLUTION|>--- conflicted
+++ resolved
@@ -22,12 +22,9 @@
 readme = "README.md"
 
 [workspace.dependencies]
-<<<<<<< HEAD
-=======
 
 hyper = { version = "1", default-features = false }
 hyper-util = { version = "0.1", default-features = false }
->>>>>>> ec2a752b
 twox-hash = "2"
 # dependencies
 anyhow = "1"

--- conflicted
+++ resolved
@@ -45,18 +45,10 @@
 fastrace = "0.7"
 fastrace-jaeger = "0.7"
 fastrace-opentelemetry = "0.14"
-<<<<<<< HEAD
-foyer = { version = "0.21.0-dev", path = "foyer" }
-foyer-common = { version = "0.21.0-dev", path = "foyer-common" }
-foyer-memory = { version = "0.21.0-dev", path = "foyer-memory" }
-foyer-storage = { version = "0.21.0-dev", path = "foyer-storage" }
-=======
-flume = "0.11"
 foyer = { version = "0.21.0", path = "foyer" }
 foyer-common = { version = "0.21.0", path = "foyer-common" }
 foyer-memory = { version = "0.21.0", path = "foyer-memory" }
 foyer-storage = { version = "0.21.0", path = "foyer-storage" }
->>>>>>> 893a5f92
 fs4 = { version = "0.13", default-features = false }
 futures-core = { version = "0.3" }
 futures-util = { version = "0.3", default-features = false, features = ["std"] }

--- conflicted
+++ resolved
@@ -12,7 +12,7 @@
 //  See the License for the specific language governing permissions and
 //  limitations under the License.
 
-use std::{fmt::Debug, marker::PhantomData, sync::Arc};
+use std::{fmt::Debug, marker::PhantomData, ops::Range, sync::Arc};
 
 use foyer_common::code::{HashBuilder, StorageKey, StorageValue};
 use foyer_memory::CacheEntry;
@@ -21,12 +21,9 @@
     Future,
 };
 use itertools::Itertools;
-
-<<<<<<< HEAD
 use tokio::runtime::Handle;
 
-use std::{fmt::Debug, marker::PhantomData, ops::Range, sync::Arc};
-
+use super::{flusher::Flusher, set::SetId, set_manager::SetManager};
 use crate::{
     device::{MonitoredDevice, RegionId},
     error::Result,
@@ -34,11 +31,6 @@
     storage::Storage,
     DeviceStats, IoBytes,
 };
-
-use super::{flusher::Flusher, set::SetId, set_manager::SetManager};
-=======
-use crate::{error::Result, serde::KvInfo, storage::Storage, DeviceStats, IoBytes};
->>>>>>> 553a9cbd
 
 pub struct GenericSmallStorageConfig<K, V, S>
 where
@@ -234,17 +226,8 @@
         self.enqueue(entry, buffer, info);
     }
 
-<<<<<<< HEAD
-    // FIXME: REMOVE THE CLIPPY IGNORE.
-    // TODO(MrCroxx): use `expect` after `lint_reasons` is stable.
-    #[allow(clippy::manual_async_fn)]
     fn load(&self, hash: u64) -> impl Future<Output = Result<Option<(Self::Key, Self::Value)>>> + Send + 'static {
         self.load(hash)
-=======
-    #[expect(clippy::manual_async_fn)]
-    fn load(&self, _hash: u64) -> impl Future<Output = Result<Option<(Self::Key, Self::Value)>>> + Send + 'static {
-        async { todo!() }
->>>>>>> 553a9cbd
     }
 
     fn delete(&self, hash: u64) {
@@ -263,10 +246,6 @@
         self.stats()
     }
 
-<<<<<<< HEAD
-=======
-    #[expect(clippy::manual_async_fn)]
->>>>>>> 553a9cbd
     fn wait(&self) -> impl Future<Output = ()> + Send + 'static {
         self.wait()
     }

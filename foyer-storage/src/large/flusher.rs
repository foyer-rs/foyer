--- conflicted
+++ resolved
@@ -187,48 +187,6 @@
             let _ = rx.await;
         }
     }
-<<<<<<< HEAD
-
-    fn entry(&self, entry: CacheEntry<K, V, S>, buffer: IoBytes, info: KvInfo, sequence: u64) {
-        let header = EntryHeader {
-            key_len: info.key_len as _,
-            value_len: info.value_len as _,
-            hash: entry.hash(),
-            sequence,
-            checksum: Checksummer::checksum64(&buffer),
-            compression: self.compression,
-        };
-
-        let mut allocation = match self.batch.lock().entry(header.entry_len(), entry, sequence) {
-            Some(allocation) => allocation,
-            None => {
-                self.metrics.storage_queue_drop.increment(1);
-                return;
-            }
-        };
-        strict_assert!(allocation.len() >= header.entry_len());
-
-        header.write(&mut allocation[0..EntryHeader::serialized_len()]);
-        allocation[EntryHeader::serialized_len()..header.entry_len()].copy_from_slice(&buffer);
-    }
-
-    fn tombstone(&self, tombstone: Tombstone, stats: Option<InvalidStats>) {
-        self.batch.lock().tombstone(tombstone, stats);
-    }
-
-    fn reinsertion(&self, reinsertion: Reinsertion) {
-        let mut allocation = match self.batch.lock().reinsertion(&reinsertion) {
-            Some(allocation) => allocation,
-            None => {
-                self.metrics.storage_queue_drop.increment(1);
-                return;
-            }
-        };
-        strict_assert!(allocation.len() > reinsertion.buffer.len());
-        allocation[0..reinsertion.buffer.len()].copy_from_slice(&reinsertion.buffer);
-    }
-=======
->>>>>>> 5fe39574
 }
 
 struct Runner<K, V, S>

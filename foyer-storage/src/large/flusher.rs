--- conflicted
+++ resolved
@@ -454,10 +454,7 @@
         let region_manager = self.region_manager.clone();
         let tombstone_log: Option<TombstoneLog> = self.tombstone_log.clone();
         let stats = self.stats.clone();
-<<<<<<< HEAD
         let metrics = self.metrics.clone();
-=======
->>>>>>> 530da70c
         let device = self.device.clone();
 
         token.pipeline(

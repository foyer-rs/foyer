--- conflicted
+++ resolved
@@ -38,6 +38,7 @@
 fs4 = { workspace = true }
 futures-core = { workspace = true }
 futures-util = { workspace = true }
+hashbrown = { workspace = true }
 itertools = { workspace = true }
 libc = { workspace = true }
 lz4 = { workspace = true }
@@ -49,14 +50,8 @@
 serde = { workspace = true, optional = true }
 thiserror = { workspace = true }
 tracing = { workspace = true }
-<<<<<<< HEAD
-twox-hash = "2"
-zstd = "0.13"
-hashbrown = { workspace = true }
-=======
 twox-hash = { workspace = true }
 zstd = { workspace = true }
->>>>>>> ec2a752b
 
 [target.'cfg(not(madsim))'.dependencies]
 tokio = { workspace = true, features = [

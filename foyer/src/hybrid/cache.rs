--- conflicted
+++ resolved
@@ -904,13 +904,9 @@
     pub fn fetch<F, FU, AK, AV>(&self, key: AK, fetch: F) -> HybridFetch<K, V, S>
     where
         F: FnOnce() -> FU,
-<<<<<<< HEAD
-        FU: Future<Output = anyhow::Result<AV>> + Send + 'static,
+        FU: Future<Output = Result<AV>> + Send + 'static,
         AK: Into<Arc<K>>,
         AV: Into<Arc<V>>,
-=======
-        FU: Future<Output = Result<V>> + Send + 'static,
->>>>>>> 2e928a91
     {
         self.fetch_inner(key, HybridCacheProperties::default(), fetch)
     }
@@ -927,13 +923,9 @@
     ) -> HybridFetch<K, V, S>
     where
         F: FnOnce() -> FU,
-<<<<<<< HEAD
-        FU: Future<Output = anyhow::Result<AV>> + Send + 'static,
+        FU: Future<Output = Result<AV>> + Send + 'static,
         AK: Into<Arc<K>>,
         AV: Into<Arc<V>>,
-=======
-        FU: Future<Output = Result<V>> + Send + 'static,
->>>>>>> 2e928a91
     {
         self.fetch_inner(key, properties, fetch)
     }
@@ -941,13 +933,9 @@
     fn fetch_inner<F, FU, AK, AV>(&self, key: AK, properties: HybridCacheProperties, fetch: F) -> HybridFetch<K, V, S>
     where
         F: FnOnce() -> FU,
-<<<<<<< HEAD
-        FU: Future<Output = anyhow::Result<AV>> + Send + 'static,
+        FU: Future<Output = Result<AV>> + Send + 'static,
         AK: Into<Arc<K>>,
         AV: Into<Arc<V>>,
-=======
-        FU: Future<Output = Result<V>> + Send + 'static,
->>>>>>> 2e928a91
     {
         root_span!(self, span, "foyer::hybrid::cache::fetch");
 
@@ -968,11 +956,7 @@
                 let runtime = self.storage().runtime().clone();
 
                 async move {
-<<<<<<< HEAD
-                    let throttled = match store.load(key.as_ref()).await.map_err(anyhow::Error::from) {
-=======
-                    let throttled = match store.load(&key).await.map_err(Error::from) {
->>>>>>> 2e928a91
+                    let throttled = match store.load(key.as_ref()).await.map_err(Error::from) {
                         Ok(Load::Entry {
                             key: _,
                             value,

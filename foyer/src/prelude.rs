--- conflicted
+++ resolved
@@ -26,15 +26,9 @@
 pub use storage::{
     AdmissionPicker, AdmitAllPicker, Compression, Dev, DevExt, DevOptions, DeviceStats, DirectFileDevice,
     DirectFileDeviceOptions, DirectFileDeviceOptionsBuilder, DirectFsDevice, DirectFsDeviceOptions,
-<<<<<<< HEAD
     DirectFsDeviceOptionsBuilder, Engine, EvictionPicker, FifoPicker, InvalidRatioPicker, LargeEngineOptions,
-    RateLimitPicker, RecoverMode, ReinsertionPicker, RejectAllPicker, RuntimeConfig, RuntimeHandles,
+    RateLimitPicker, RecoverMode, ReinsertionPicker, RejectAllPicker, Runtime, RuntimeConfig, RuntimeHandles,
     SmallEngineOptions, Storage, Store, StoreBuilder, TokioRuntimeConfig, TombstoneLogConfigBuilder,
-=======
-    DirectFsDeviceOptionsBuilder, EvictionPicker, FifoPicker, InvalidRatioPicker, RateLimitPicker, RecoverMode,
-    ReinsertionPicker, RejectAllPicker, Runtime, RuntimeConfig, Storage, Store, StoreBuilder, TokioRuntimeConfig,
-    TombstoneLogConfigBuilder,
->>>>>>> 6ac0e837
 };
 
 pub use crate::hybrid::{

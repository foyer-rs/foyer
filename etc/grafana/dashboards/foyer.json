<<<<<<< HEAD
{"annotations":{"list":[{"builtIn":1,"datasource":{"type":"grafana","uid":"-- Grafana --"},"enable":true,"hide":true,"iconColor":"rgba(0, 211, 255, 1)","name":"Annotations & Alerts","type":"dashboard"}]},"editable":true,"fiscalYearStartMonth":0,"graphTooltip":1,"links":[],"liveNow":false,"panels":[{"gridPos":{"h":1,"w":24,"x":0,"y":0},"id":22,"title":"Hybrid","type":"row"},{"datasource":{"type":"prometheus","uid":"P92AEBB27A9B79E22"},"fieldConfig":{"defaults":{"color":{"mode":"palette-classic"},"custom":{"axisBorderShow":false,"axisCenteredZero":false,"axisColorMode":"text","axisLabel":"","axisPlacement":"auto","barAlignment":0,"drawStyle":"line","fillOpacity":10,"gradientMode":"none","hideFrom":{"legend":false,"tooltip":false,"viz":false},"insertNulls":false,"lineInterpolation":"linear","lineWidth":1,"pointSize":5,"scaleDistribution":{"type":"linear"},"showPoints":"auto","spanNulls":false,"stacking":{"group":"A","mode":"none"},"thresholdsStyle":{"mode":"off"}},"mappings":[],"min":0,"thresholds":{"mode":"absolute","steps":[{"color":"green","value":null},{"color":"red","value":80}]},"unit":"ops"},"overrides":[]},"gridPos":{"h":7,"w":8,"x":0,"y":1},"id":23,"options":{"legend":{"calcs":["lastNotNull"],"displayMode":"table","placement":"bottom","showLegend":true},"tooltip":{"maxHeight":600,"mode":"multi","sort":"none"}},"targets":[{"datasource":{"type":"prometheus","uid":"a2641a73-8591-446b-9d69-7869ebf43899"},"editorMode":"code","expr":"sum(rate(foyer_hybrid_op_total[$__rate_interval])) by (name, op)","instant":false,"legendFormat":"{{name}} - hybrid - {{op}}","range":true,"refId":"A"}],"title":"Op","type":"timeseries"},{"datasource":{"type":"prometheus","uid":"P92AEBB27A9B79E22"},"fieldConfig":{"defaults":{"color":{"mode":"palette-classic"},"custom":{"axisBorderShow":false,"axisCenteredZero":false,"axisColorMode":"text","axisLabel":"","axisPlacement":"auto","barAlignment":0,"drawStyle":"line","fillOpacity":10,"gradientMode":"none","hideFrom":{"legend":false,"tooltip":false,"viz":false},"insertNulls":false,"lineInterpolation":"linear","lineWidth":1,"pointSize":5,"scaleDistribution":{"type":"linear"},"showPoints":"auto","spanNulls":false,"stacking":{"group":"A","mode":"none"},"thresholdsStyle":{"mode":"off"}},"mappings":[],"min":0,"thresholds":{"mode":"absolute","steps":[{"color":"green","value":null},{"color":"red","value":80}]},"unit":"s"},"overrides":[]},"gridPos":{"h":7,"w":8,"x":8,"y":1},"id":24,"options":{"legend":{"calcs":["lastNotNull"],"displayMode":"table","placement":"bottom","showLegend":true},"tooltip":{"maxHeight":600,"mode":"multi","sort":"none"}},"targets":[{"datasource":{"type":"prometheus","uid":"a2641a73-8591-446b-9d69-7869ebf43899"},"editorMode":"code","expr":"histogram_quantile(0.5, sum(rate(foyer_hybrid_op_duration_bucket[$__rate_interval])) by (le, name, op)) ","instant":false,"legendFormat":"p50 - {{name}} - hybrid - {{op}}","range":true,"refId":"A"},{"datasource":{"type":"prometheus","uid":"a2641a73-8591-446b-9d69-7869ebf43899"},"editorMode":"code","expr":"histogram_quantile(0.9, sum(rate(foyer_hybrid_op_duration_bucket[$__rate_interval])) by (le, name, op)) ","hide":false,"instant":false,"legendFormat":"p90 - {{name}} - hybrid - {{op}}","range":true,"refId":"B"},{"datasource":{"type":"prometheus","uid":"a2641a73-8591-446b-9d69-7869ebf43899"},"editorMode":"code","expr":"histogram_quantile(0.99, sum(rate(foyer_hybrid_op_duration_bucket[$__rate_interval])) by (le, name, op)) ","hide":false,"instant":false,"legendFormat":"p99 - {{name}} - hybrid - {{op}}","range":true,"refId":"C"},{"datasource":{"type":"prometheus","uid":"a2641a73-8591-446b-9d69-7869ebf43899"},"editorMode":"code","expr":"histogram_quantile(1.0, sum(rate(foyer_hybrid_op_duration_bucket[$__rate_interval])) by (le, name, op)) ","hide":false,"instant":false,"legendFormat":"pmax - {{name}} - hybrid - {{op}}","range":true,"refId":"D"},{"datasource":{"type":"prometheus","uid":"P92AEBB27A9B79E22"},"editorMode":"code","expr":"sum(rate(foyer_hybrid_op_duration_sum[$__rate_interval])) by (le, name, op) / sum(rate(foyer_hybrid_op_duration_count[$__rate_interval])) by (le, name, op)","hide":false,"instant":false,"legendFormat":"pavg - {{name}} - hybrid - {{op}}","range":true,"refId":"E"}],"title":"Op Duration","type":"timeseries"},{"datasource":{"type":"prometheus","uid":"P92AEBB27A9B79E22"},"fieldConfig":{"defaults":{"color":{"mode":"palette-classic"},"custom":{"axisBorderShow":false,"axisCenteredZero":false,"axisColorMode":"text","axisLabel":"","axisPlacement":"auto","barAlignment":0,"drawStyle":"line","fillOpacity":10,"gradientMode":"none","hideFrom":{"legend":false,"tooltip":false,"viz":false},"insertNulls":false,"lineInterpolation":"linear","lineWidth":1,"pointSize":5,"scaleDistribution":{"type":"linear"},"showPoints":"auto","spanNulls":false,"stacking":{"group":"A","mode":"none"},"thresholdsStyle":{"mode":"off"}},"mappings":[],"min":0,"thresholds":{"mode":"absolute","steps":[{"color":"green","value":null},{"color":"red","value":80}]},"unit":"percentunit"},"overrides":[]},"gridPos":{"h":7,"w":8,"x":16,"y":1},"id":25,"options":{"legend":{"calcs":["lastNotNull"],"displayMode":"table","placement":"bottom","showLegend":true},"tooltip":{"maxHeight":600,"mode":"multi","sort":"none"}},"targets":[{"datasource":{"type":"prometheus","uid":"a2641a73-8591-446b-9d69-7869ebf43899"},"editorMode":"code","expr":"sum(rate(foyer_hybrid_op_total{op=\"hit\"}[$__rate_interval])) by (name) / (sum(rate(foyer_hybrid_op_total{op=\"hit\"}[$__rate_interval])) by (name) + sum(rate(foyer_hybrid_op_total{op=\"miss\"}[$__rate_interval])) by (name)) ","instant":false,"legendFormat":"{{name}} - hybrid - hit ratio","range":true,"refId":"A"}],"title":"Hit Ratio","type":"timeseries"},{"gridPos":{"h":1,"w":24,"x":0,"y":8},"id":14,"title":"Memory","type":"row"},{"datasource":{"type":"prometheus","uid":"P92AEBB27A9B79E22"},"fieldConfig":{"defaults":{"color":{"mode":"palette-classic"},"custom":{"axisBorderShow":false,"axisCenteredZero":false,"axisColorMode":"text","axisLabel":"","axisPlacement":"auto","barAlignment":0,"drawStyle":"line","fillOpacity":10,"gradientMode":"none","hideFrom":{"legend":false,"tooltip":false,"viz":false},"insertNulls":false,"lineInterpolation":"linear","lineWidth":1,"pointSize":5,"scaleDistribution":{"type":"linear"},"showPoints":"auto","spanNulls":false,"stacking":{"group":"A","mode":"none"},"thresholdsStyle":{"mode":"off"}},"mappings":[],"min":0,"thresholds":{"mode":"absolute","steps":[{"color":"green","value":null},{"color":"red","value":80}]},"unit":"ops"},"overrides":[]},"gridPos":{"h":7,"w":8,"x":0,"y":9},"id":13,"options":{"legend":{"calcs":["lastNotNull"],"displayMode":"table","placement":"bottom","showLegend":true},"tooltip":{"maxHeight":600,"mode":"multi","sort":"none"}},"targets":[{"datasource":{"type":"prometheus","uid":"a2641a73-8591-446b-9d69-7869ebf43899"},"editorMode":"code","expr":"sum(rate(foyer_memory_op_total[$__rate_interval])) by (name, op)","instant":false,"legendFormat":"{{name}} - memory - {{op}}","range":true,"refId":"A"}],"title":"Op","type":"timeseries"},{"datasource":{"type":"prometheus","uid":"P92AEBB27A9B79E22"},"fieldConfig":{"defaults":{"color":{"mode":"palette-classic"},"custom":{"axisBorderShow":false,"axisCenteredZero":false,"axisColorMode":"text","axisLabel":"","axisPlacement":"auto","barAlignment":0,"drawStyle":"line","fillOpacity":10,"gradientMode":"none","hideFrom":{"legend":false,"tooltip":false,"viz":false},"insertNulls":false,"lineInterpolation":"linear","lineWidth":1,"pointSize":5,"scaleDistribution":{"type":"linear"},"showPoints":"auto","spanNulls":false,"stacking":{"group":"A","mode":"none"},"thresholdsStyle":{"mode":"off"}},"mappings":[],"min":0,"thresholds":{"mode":"absolute","steps":[{"color":"green","value":null},{"color":"red","value":80}]},"unit":"decbytes"},"overrides":[{"matcher":{"id":"byFrameRefID","options":"B"},"properties":[{"id":"unit"}]}]},"gridPos":{"h":7,"w":8,"x":8,"y":9},"id":15,"options":{"legend":{"calcs":["lastNotNull"],"displayMode":"table","placement":"bottom","showLegend":true},"tooltip":{"maxHeight":600,"mode":"multi","sort":"none"}},"targets":[{"datasource":{"type":"prometheus","uid":"a2641a73-8591-446b-9d69-7869ebf43899"},"editorMode":"code","expr":"sum(foyer_memory_usage) by (name)","instant":false,"legendFormat":"{{name}} - memory - usage (bytes)","range":true,"refId":"A"},{"datasource":{"type":"prometheus","uid":"a2641a73-8591-446b-9d69-7869ebf43899"},"editorMode":"code","expr":"sum(foyer_memory_usage) by (name)","hide":true,"instant":false,"legendFormat":"{{name}} - memory - usage (count)","range":true,"refId":"B"}],"title":"Usage","type":"timeseries"},{"datasource":{"type":"prometheus","uid":"P92AEBB27A9B79E22"},"fieldConfig":{"defaults":{"color":{"mode":"palette-classic"},"custom":{"axisBorderShow":false,"axisCenteredZero":false,"axisColorMode":"text","axisLabel":"","axisPlacement":"auto","barAlignment":0,"drawStyle":"line","fillOpacity":10,"gradientMode":"none","hideFrom":{"legend":false,"tooltip":false,"viz":false},"insertNulls":false,"lineInterpolation":"linear","lineWidth":1,"pointSize":5,"scaleDistribution":{"type":"linear"},"showPoints":"auto","spanNulls":false,"stacking":{"group":"A","mode":"none"},"thresholdsStyle":{"mode":"off"}},"mappings":[],"min":0,"thresholds":{"mode":"absolute","steps":[{"color":"green","value":null},{"color":"red","value":80}]},"unit":"percentunit"},"overrides":[]},"gridPos":{"h":7,"w":8,"x":16,"y":9},"id":7,"options":{"legend":{"calcs":["lastNotNull"],"displayMode":"table","placement":"bottom","showLegend":true},"tooltip":{"maxHeight":600,"mode":"multi","sort":"none"}},"targets":[{"datasource":{"type":"prometheus","uid":"a2641a73-8591-446b-9d69-7869ebf43899"},"editorMode":"code","expr":"sum(rate(foyer_memory_op_total{op=\"hit\"}[$__rate_interval])) by (name) / (sum(rate(foyer_memory_op_total{op=\"hit\"}[$__rate_interval])) by (name) + sum(rate(foyer_memory_op_total{op=\"miss\"}[$__rate_interval])) by (name)) ","instant":false,"legendFormat":"{{name}} - memory - hit ratio","range":true,"refId":"A"}],"title":"Hit Ratio","type":"timeseries"},{"collapsed":false,"gridPos":{"h":1,"w":24,"x":0,"y":16},"id":8,"panels":[],"title":"Storage","type":"row"},{"datasource":{"type":"prometheus","uid":"P92AEBB27A9B79E22"},"fieldConfig":{"defaults":{"color":{"mode":"palette-classic"},"custom":{"axisBorderShow":false,"axisCenteredZero":false,"axisColorMode":"text","axisLabel":"","axisPlacement":"auto","barAlignment":0,"drawStyle":"line","fillOpacity":10,"gradientMode":"none","hideFrom":{"legend":false,"tooltip":false,"viz":false},"insertNulls":false,"lineInterpolation":"linear","lineWidth":1,"pointSize":5,"scaleDistribution":{"type":"linear"},"showPoints":"auto","spanNulls":false,"stacking":{"group":"A","mode":"none"},"thresholdsStyle":{"mode":"off"}},"mappings":[],"min":0,"thresholds":{"mode":"absolute","steps":[{"color":"green","value":null},{"color":"red","value":80}]},"unit":"ops"},"overrides":[]},"gridPos":{"h":7,"w":8,"x":0,"y":17},"id":1,"options":{"legend":{"calcs":["lastNotNull"],"displayMode":"table","placement":"bottom","showLegend":true},"tooltip":{"maxHeight":600,"mode":"multi","sort":"none"}},"targets":[{"datasource":{"type":"prometheus","uid":"a2641a73-8591-446b-9d69-7869ebf43899"},"editorMode":"code","expr":"sum(rate(foyer_storage_op_total[$__rate_interval])) by (name, op)","instant":false,"legendFormat":"{{name}} - storage - {{op}}","range":true,"refId":"A"}],"title":"Op","type":"timeseries"},{"datasource":{"type":"prometheus","uid":"P92AEBB27A9B79E22"},"fieldConfig":{"defaults":{"color":{"mode":"palette-classic"},"custom":{"axisBorderShow":false,"axisCenteredZero":false,"axisColorMode":"text","axisLabel":"","axisPlacement":"auto","barAlignment":0,"drawStyle":"line","fillOpacity":10,"gradientMode":"none","hideFrom":{"legend":false,"tooltip":false,"viz":false},"insertNulls":false,"lineInterpolation":"linear","lineWidth":1,"pointSize":5,"scaleDistribution":{"type":"linear"},"showPoints":"auto","spanNulls":false,"stacking":{"group":"A","mode":"none"},"thresholdsStyle":{"mode":"off"}},"mappings":[],"min":0,"thresholds":{"mode":"absolute","steps":[{"color":"green","value":null},{"color":"red","value":80}]},"unit":"s"},"overrides":[]},"gridPos":{"h":7,"w":8,"x":8,"y":17},"id":16,"options":{"legend":{"calcs":["lastNotNull"],"displayMode":"table","placement":"bottom","showLegend":true},"tooltip":{"maxHeight":600,"mode":"multi","sort":"none"}},"targets":[{"datasource":{"type":"prometheus","uid":"a2641a73-8591-446b-9d69-7869ebf43899"},"editorMode":"code","expr":"histogram_quantile(0.5, sum(rate(foyer_storage_op_duration_bucket[$__rate_interval])) by (le, name, op)) ","instant":false,"legendFormat":"p50 - {{name}} - storage - {{op}}","range":true,"refId":"A"},{"datasource":{"type":"prometheus","uid":"a2641a73-8591-446b-9d69-7869ebf43899"},"editorMode":"code","expr":"histogram_quantile(0.9, sum(rate(foyer_storage_op_duration_bucket[$__rate_interval])) by (le, name, op)) ","hide":false,"instant":false,"legendFormat":"p90 - {{name}} - storage - {{op}}","range":true,"refId":"B"},{"datasource":{"type":"prometheus","uid":"a2641a73-8591-446b-9d69-7869ebf43899"},"editorMode":"code","expr":"histogram_quantile(0.99, sum(rate(foyer_storage_op_duration_bucket[$__rate_interval])) by (le, name, op)) ","hide":false,"instant":false,"legendFormat":"p99 - {{name}} - storage - {{op}}","range":true,"refId":"C"},{"datasource":{"type":"prometheus","uid":"a2641a73-8591-446b-9d69-7869ebf43899"},"editorMode":"code","expr":"histogram_quantile(1.0, sum(rate(foyer_storage_op_duration_bucket[$__rate_interval])) by (le, name, op)) ","hide":false,"instant":false,"legendFormat":"pmax - {{name}} - storage - {{op}}","range":true,"refId":"D"},{"datasource":{"type":"prometheus","uid":"P92AEBB27A9B79E22"},"editorMode":"code","expr":"sum(rate(foyer_storage_op_duration_sum[$__rate_interval])) by (le, name, op) / sum(rate(foyer_storage_op_duration_count[$__rate_interval])) by (le, name, op)","hide":false,"instant":false,"legendFormat":"pavg - {{name}} - storage - {{op}}","range":true,"refId":"E"}],"title":"Op Duration","type":"timeseries"},{"datasource":{"type":"prometheus","uid":"P92AEBB27A9B79E22"},"fieldConfig":{"defaults":{"color":{"mode":"palette-classic"},"custom":{"axisBorderShow":false,"axisCenteredZero":false,"axisColorMode":"text","axisLabel":"","axisPlacement":"auto","barAlignment":0,"drawStyle":"line","fillOpacity":10,"gradientMode":"none","hideFrom":{"legend":false,"tooltip":false,"viz":false},"insertNulls":false,"lineInterpolation":"linear","lineWidth":1,"pointSize":5,"scaleDistribution":{"type":"linear"},"showPoints":"auto","spanNulls":false,"stacking":{"group":"A","mode":"none"},"thresholdsStyle":{"mode":"off"}},"mappings":[],"min":0,"thresholds":{"mode":"absolute","steps":[{"color":"green","value":null},{"color":"red","value":80}]}},"overrides":[{"matcher":{"id":"byFrameRefID","options":"B"},"properties":[{"id":"unit"}]}]},"gridPos":{"h":7,"w":8,"x":16,"y":17},"id":27,"options":{"legend":{"calcs":["lastNotNull"],"displayMode":"table","placement":"bottom","showLegend":true},"tooltip":{"maxHeight":600,"mode":"multi","sort":"none"}},"targets":[{"datasource":{"type":"prometheus","uid":"a2641a73-8591-446b-9d69-7869ebf43899"},"editorMode":"code","expr":"sum(foyer_storage_region) by (name, type)","instant":false,"legendFormat":"{{name}} - region - {{type}}","range":true,"refId":"A"}],"title":"Region Count","type":"timeseries"},{"datasource":{"type":"prometheus","uid":"P92AEBB27A9B79E22"},"fieldConfig":{"defaults":{"color":{"mode":"palette-classic"},"custom":{"axisBorderShow":false,"axisCenteredZero":false,"axisColorMode":"text","axisLabel":"","axisPlacement":"auto","barAlignment":0,"drawStyle":"line","fillOpacity":10,"gradientMode":"none","hideFrom":{"legend":false,"tooltip":false,"viz":false},"insertNulls":false,"lineInterpolation":"linear","lineWidth":1,"pointSize":5,"scaleDistribution":{"type":"linear"},"showPoints":"auto","spanNulls":false,"stacking":{"group":"A","mode":"none"},"thresholdsStyle":{"mode":"off"}},"mappings":[],"min":0,"thresholds":{"mode":"absolute","steps":[{"color":"green","value":null},{"color":"red","value":80}]},"unit":"ops"},"overrides":[]},"gridPos":{"h":7,"w":8,"x":0,"y":24},"id":2,"options":{"legend":{"calcs":["lastNotNull"],"displayMode":"table","placement":"bottom","showLegend":true},"tooltip":{"maxHeight":600,"mode":"multi","sort":"none"}},"targets":[{"datasource":{"type":"prometheus","uid":"a2641a73-8591-446b-9d69-7869ebf43899"},"editorMode":"code","expr":"sum(rate(foyer_storage_inner_op_total[$__rate_interval])) by (name, op)","instant":false,"legendFormat":"{{name}} - storage - {{op}}","range":true,"refId":"A"}],"title":"Inner Op","type":"timeseries"},{"datasource":{"type":"prometheus","uid":"P92AEBB27A9B79E22"},"fieldConfig":{"defaults":{"color":{"mode":"palette-classic"},"custom":{"axisBorderShow":false,"axisCenteredZero":false,"axisColorMode":"text","axisLabel":"","axisPlacement":"auto","barAlignment":0,"drawStyle":"line","fillOpacity":10,"gradientMode":"none","hideFrom":{"legend":false,"tooltip":false,"viz":false},"insertNulls":false,"lineInterpolation":"linear","lineWidth":1,"pointSize":5,"scaleDistribution":{"type":"linear"},"showPoints":"auto","spanNulls":false,"stacking":{"group":"A","mode":"none"},"thresholdsStyle":{"mode":"off"}},"mappings":[],"min":0,"thresholds":{"mode":"absolute","steps":[{"color":"green","value":null},{"color":"red","value":80}]},"unit":"s"},"overrides":[]},"gridPos":{"h":7,"w":8,"x":8,"y":24},"id":17,"options":{"legend":{"calcs":["lastNotNull"],"displayMode":"table","placement":"bottom","showLegend":true},"tooltip":{"maxHeight":600,"mode":"multi","sort":"none"}},"targets":[{"datasource":{"type":"prometheus","uid":"a2641a73-8591-446b-9d69-7869ebf43899"},"editorMode":"code","expr":"histogram_quantile(0.5, sum(rate(foyer_storage_inner_op_duration_bucket[$__rate_interval])) by (le, name, op)) ","instant":false,"legendFormat":"p50 - {{name}} - storage - {{op}}","range":true,"refId":"A"},{"datasource":{"type":"prometheus","uid":"a2641a73-8591-446b-9d69-7869ebf43899"},"editorMode":"code","expr":"histogram_quantile(0.9, sum(rate(foyer_storage_inner_op_duration_bucket[$__rate_interval])) by (le, name, op)) ","hide":false,"instant":false,"legendFormat":"p90 - {{name}} - storage - {{op}}","range":true,"refId":"B"},{"datasource":{"type":"prometheus","uid":"a2641a73-8591-446b-9d69-7869ebf43899"},"editorMode":"code","expr":"histogram_quantile(0.99, sum(rate(foyer_storage_inner_op_duration_bucket[$__rate_interval])) by (le, name, op)) ","hide":false,"instant":false,"legendFormat":"p99 - {{name}} - storage - {{op}}","range":true,"refId":"C"},{"datasource":{"type":"prometheus","uid":"a2641a73-8591-446b-9d69-7869ebf43899"},"editorMode":"code","expr":"histogram_quantile(1.0, sum(rate(foyer_storage_inner_op_duration_bucket[$__rate_interval])) by (le, name, op)) ","hide":false,"instant":false,"legendFormat":"pmax - {{name}} - storage - {{op}}","range":true,"refId":"D"},{"datasource":{"type":"prometheus","uid":"a2641a73-8591-446b-9d69-7869ebf43899"},"editorMode":"code","expr":"sum(rate(foyer_storage_inner_op_duration_sum[$__rate_interval])) by (le, name, op) / sum(rate(foyer_storage_inner_op_duration_count[$__rate_interval])) by (le, name, op)","hide":false,"instant":false,"legendFormat":"pavg - {{name}} - storage - {{op}}","range":true,"refId":"E"}],"title":"Inner Op Duration","type":"timeseries"},{"datasource":{"type":"prometheus","uid":"P92AEBB27A9B79E22"},"fieldConfig":{"defaults":{"color":{"mode":"palette-classic"},"custom":{"axisBorderShow":false,"axisCenteredZero":false,"axisColorMode":"text","axisLabel":"","axisPlacement":"auto","barAlignment":0,"drawStyle":"line","fillOpacity":10,"gradientMode":"none","hideFrom":{"legend":false,"tooltip":false,"viz":false},"insertNulls":false,"lineInterpolation":"linear","lineWidth":1,"pointSize":5,"scaleDistribution":{"type":"linear"},"showPoints":"auto","spanNulls":false,"stacking":{"group":"A","mode":"none"},"thresholdsStyle":{"mode":"off"}},"mappings":[],"min":0,"thresholds":{"mode":"absolute","steps":[{"color":"green","value":null},{"color":"red","value":80}]},"unit":"decbytes"},"overrides":[]},"gridPos":{"h":7,"w":8,"x":16,"y":24},"id":28,"options":{"legend":{"calcs":["lastNotNull"],"displayMode":"table","placement":"bottom","showLegend":true},"tooltip":{"maxHeight":600,"mode":"multi","sort":"none"}},"targets":[{"datasource":{"type":"prometheus","uid":"a2641a73-8591-446b-9d69-7869ebf43899"},"editorMode":"code","expr":"sum(foyer_storage_region) by (name, type) * on(name) group_left() foyer_storage_region_size_bytes","instant":false,"legendFormat":"{{name}} - region - {{type}}","range":true,"refId":"A"}],"title":"Region Size","type":"timeseries"},{"datasource":{"type":"prometheus","uid":"P92AEBB27A9B79E22"},"fieldConfig":{"defaults":{"color":{"mode":"palette-classic"},"custom":{"axisBorderShow":false,"axisCenteredZero":false,"axisColorMode":"text","axisLabel":"","axisPlacement":"auto","barAlignment":0,"drawStyle":"line","fillOpacity":10,"gradientMode":"none","hideFrom":{"legend":false,"tooltip":false,"viz":false},"insertNulls":false,"lineInterpolation":"linear","lineWidth":1,"pointSize":5,"scaleDistribution":{"type":"linear"},"showPoints":"auto","spanNulls":false,"stacking":{"group":"A","mode":"none"},"thresholdsStyle":{"mode":"off"}},"mappings":[],"min":0,"thresholds":{"mode":"absolute","steps":[{"color":"green","value":null},{"color":"red","value":80}]},"unit":"percentunit"},"overrides":[]},"gridPos":{"h":7,"w":8,"x":0,"y":31},"id":18,"options":{"legend":{"calcs":["lastNotNull"],"displayMode":"table","placement":"bottom","showLegend":true},"tooltip":{"maxHeight":600,"mode":"multi","sort":"none"}},"targets":[{"datasource":{"type":"prometheus","uid":"a2641a73-8591-446b-9d69-7869ebf43899"},"editorMode":"code","expr":"sum(rate(foyer_storage_op_total{op=\"hit\"}[$__rate_interval])) by (name) / (sum(rate(foyer_storage_op_total{op=\"hit\"}[$__rate_interval])) by (name) + sum(rate(foyer_storage_op_total{op=\"miss\"}[$__rate_interval])) by (name)) ","instant":false,"legendFormat":"{{name}} - storage - hit ratio","range":true,"refId":"A"}],"title":"Hit Ratio","type":"timeseries"},{"datasource":{"type":"prometheus","uid":"P92AEBB27A9B79E22"},"fieldConfig":{"defaults":{"color":{"mode":"palette-classic"},"custom":{"axisBorderShow":false,"axisCenteredZero":false,"axisColorMode":"text","axisLabel":"","axisPlacement":"auto","barAlignment":0,"drawStyle":"line","fillOpacity":10,"gradientMode":"none","hideFrom":{"legend":false,"tooltip":false,"viz":false},"insertNulls":false,"lineInterpolation":"linear","lineWidth":1,"pointSize":5,"scaleDistribution":{"type":"linear"},"showPoints":"auto","spanNulls":false,"stacking":{"group":"A","mode":"none"},"thresholdsStyle":{"mode":"off"}},"mappings":[],"min":0,"thresholds":{"mode":"absolute","steps":[{"color":"green","value":null},{"color":"red","value":80}]},"unit":"s"},"overrides":[]},"gridPos":{"h":7,"w":8,"x":8,"y":31},"id":29,"options":{"legend":{"calcs":["lastNotNull"],"displayMode":"table","placement":"bottom","showLegend":true},"tooltip":{"maxHeight":600,"mode":"multi","sort":"none"}},"targets":[{"datasource":{"type":"prometheus","uid":"a2641a73-8591-446b-9d69-7869ebf43899"},"editorMode":"code","expr":"histogram_quantile(0.5, sum(rate(foyer_storage_entry_serde_duration_bucket[$__rate_interval])) by (le, name, op))","instant":false,"legendFormat":"p50 - {{name}} - storage - {{op}}","range":true,"refId":"A"},{"datasource":{"type":"prometheus","uid":"a2641a73-8591-446b-9d69-7869ebf43899"},"editorMode":"code","expr":"histogram_quantile(0.9, sum(rate(foyer_storage_entry_serde_duration_bucket[$__rate_interval])) by (le, name, op))","hide":false,"instant":false,"legendFormat":"p90 - {{name}} - storage - {{op}}","range":true,"refId":"B"},{"datasource":{"type":"prometheus","uid":"a2641a73-8591-446b-9d69-7869ebf43899"},"editorMode":"code","expr":"histogram_quantile(0.99, sum(rate(foyer_storage_entry_serde_duration_bucket[$__rate_interval])) by (le, name, op))","hide":false,"instant":false,"legendFormat":"p99 - {{name}} - storage - {{op}}","range":true,"refId":"C"},{"datasource":{"type":"prometheus","uid":"a2641a73-8591-446b-9d69-7869ebf43899"},"editorMode":"code","expr":"histogram_quantile(1.0, sum(rate(foyer_storage_entry_serde_duration_bucket[$__rate_interval])) by (le, name, op))","hide":false,"instant":false,"legendFormat":"pmax - {{name}} - storage - {{op}}","range":true,"refId":"D"},{"datasource":{"type":"prometheus","uid":"a2641a73-8591-446b-9d69-7869ebf43899"},"editorMode":"code","expr":"sum(rate(foyer_storage_entry_serde_duration_sum[$__rate_interval])) by (le, name, op) / sum(rate(foyer_storage_entry_serde_duration_count[$__rate_interval])) by (le, name, op)","hide":false,"instant":false,"legendFormat":"pavg - {{name}} - storage - {{op}}","range":true,"refId":"E"}],"title":"Serde Duration","type":"timeseries"},{"datasource":{"type":"prometheus","uid":"P92AEBB27A9B79E22"},"fieldConfig":{"defaults":{"color":{"mode":"palette-classic"},"custom":{"axisBorderShow":false,"axisCenteredZero":false,"axisColorMode":"text","axisLabel":"","axisPlacement":"auto","barAlignment":0,"drawStyle":"line","fillOpacity":10,"gradientMode":"none","hideFrom":{"legend":false,"tooltip":false,"viz":false},"insertNulls":false,"lineInterpolation":"linear","lineWidth":1,"pointSize":5,"scaleDistribution":{"type":"linear"},"showPoints":"auto","spanNulls":false,"stacking":{"group":"A","mode":"none"},"thresholdsStyle":{"mode":"off"}},"mappings":[],"min":0,"thresholds":{"mode":"absolute","steps":[{"color":"green","value":null},{"color":"red","value":80}]},"unit":"none"},"overrides":[]},"gridPos":{"h":7,"w":8,"x":16,"y":31},"id":30,"options":{"legend":{"calcs":["lastNotNull"],"displayMode":"table","placement":"bottom","showLegend":true},"tooltip":{"maxHeight":600,"mode":"multi","sort":"none"}},"targets":[{"datasource":{"type":"prometheus","uid":"a2641a73-8591-446b-9d69-7869ebf43899"},"editorMode":"code","expr":"histogram_quantile(0.5, sum(rate(foyer_storage_lodc_buffer_efficiency_bucket[$__rate_interval])) by (le, name)) ","instant":false,"legendFormat":"p50 - {{name}} - efficiency","range":true,"refId":"A"},{"datasource":{"type":"prometheus","uid":"a2641a73-8591-446b-9d69-7869ebf43899"},"editorMode":"code","expr":"histogram_quantile(0.9, sum(rate(foyer_storage_lodc_buffer_efficiency_bucket[$__rate_interval])) by (le, name)) ","hide":false,"instant":false,"legendFormat":"p90 - {{name}} - efficiency","range":true,"refId":"B"},{"datasource":{"type":"prometheus","uid":"a2641a73-8591-446b-9d69-7869ebf43899"},"editorMode":"code","expr":"histogram_quantile(0.99, sum(rate(foyer_storage_lodc_buffer_efficiency_bucket[$__rate_interval])) by (le, name)) ","hide":false,"instant":false,"legendFormat":"p99 - {{name}} - efficiency","range":true,"refId":"C"},{"datasource":{"type":"prometheus","uid":"a2641a73-8591-446b-9d69-7869ebf43899"},"editorMode":"code","expr":"histogram_quantile(1.0, sum(rate(foyer_storage_lodc_buffer_efficiency_bucket[$__rate_interval])) by (le, name)) ","hide":false,"instant":false,"legendFormat":"pmax - {{name}} - efficiency","range":true,"refId":"D"},{"datasource":{"type":"prometheus","uid":"P92AEBB27A9B79E22"},"editorMode":"code","expr":"sum(rate(foyer_storage_lodc_buffer_efficiency_sum[$__rate_interval])) by (le, name) / sum(rate(foyer_storage_lodc_buffer_efficiency_count[$__rate_interval])) by (le, name)","format":"time_series","hide":false,"instant":false,"legendFormat":"pavg - {{name}} - efficiency","range":true,"refId":"E"}],"title":"LODC Buffer Efficiency","type":"timeseries"},{"datasource":{"type":"prometheus","uid":"P92AEBB27A9B79E22"},"fieldConfig":{"defaults":{"color":{"mode":"palette-classic"},"custom":{"axisBorderShow":false,"axisCenteredZero":false,"axisColorMode":"text","axisLabel":"","axisPlacement":"auto","barAlignment":0,"drawStyle":"line","fillOpacity":10,"gradientMode":"none","hideFrom":{"legend":false,"tooltip":false,"viz":false},"insertNulls":false,"lineInterpolation":"linear","lineWidth":1,"pointSize":5,"scaleDistribution":{"type":"linear"},"showPoints":"auto","spanNulls":false,"stacking":{"group":"A","mode":"none"},"thresholdsStyle":{"mode":"off"}},"mappings":[],"min":0,"thresholds":{"mode":"absolute","steps":[{"color":"green","value":null},{"color":"red","value":80}]},"unit":"dtdurations"},"overrides":[]},"gridPos":{"h":7,"w":8,"x":0,"y":38},"id":31,"options":{"legend":{"calcs":["lastNotNull"],"displayMode":"table","placement":"bottom","showLegend":true},"tooltip":{"maxHeight":600,"mode":"multi","sort":"none"}},"targets":[{"datasource":{"type":"prometheus","uid":"a2641a73-8591-446b-9d69-7869ebf43899"},"editorMode":"code","expr":"histogram_quantile(0.5, sum(rate(foyer_storage_lodc_recover_duration_bucket[$__rate_interval])) by (le, name)) ","instant":false,"legendFormat":"p50 - {{name}} - efficiency","range":true,"refId":"A"},{"datasource":{"type":"prometheus","uid":"a2641a73-8591-446b-9d69-7869ebf43899"},"editorMode":"code","expr":"histogram_quantile(0.9, sum(rate(foyer_storage_lodc_recover_duration_bucket[$__rate_interval])) by (le, name)) ","hide":false,"instant":false,"legendFormat":"p90 - {{name}} - efficiency","range":true,"refId":"B"},{"datasource":{"type":"prometheus","uid":"a2641a73-8591-446b-9d69-7869ebf43899"},"editorMode":"code","expr":"histogram_quantile(0.99, sum(rate(foyer_storage_lodc_recover_duration_bucket[$__rate_interval])) by (le, name)) ","hide":false,"instant":false,"legendFormat":"p99 - {{name}} - efficiency","range":true,"refId":"C"},{"datasource":{"type":"prometheus","uid":"a2641a73-8591-446b-9d69-7869ebf43899"},"editorMode":"code","expr":"histogram_quantile(1.0, sum(rate(foyer_storage_lodc_recover_duration_bucket[$__rate_interval])) by (le, name)) ","hide":false,"instant":false,"legendFormat":"pmax - {{name}} - efficiency","range":true,"refId":"D"},{"datasource":{"type":"prometheus","uid":"P92AEBB27A9B79E22"},"editorMode":"code","expr":"sum(rate(foyer_storage_lodc_recover_duration_sum[$__rate_interval])) by (le, name) / sum(rate(foyer_storage_lodc_recover_duration_count[$__rate_interval])) by (le, name)","format":"time_series","hide":false,"instant":false,"legendFormat":"pavg - {{name}} - efficiency","range":true,"refId":"E"}],"title":"LODC Recover Duration","type":"timeseries"},{"datasource":{"type":"prometheus","uid":"P92AEBB27A9B79E22"},"fieldConfig":{"defaults":{"color":{"mode":"palette-classic"},"custom":{"axisBorderShow":false,"axisCenteredZero":false,"axisColorMode":"text","axisLabel":"","axisPlacement":"auto","barAlignment":0,"drawStyle":"line","fillOpacity":10,"gradientMode":"none","hideFrom":{"legend":false,"tooltip":false,"viz":false},"insertNulls":false,"lineInterpolation":"linear","lineWidth":1,"pointSize":5,"scaleDistribution":{"type":"linear"},"showPoints":"auto","spanNulls":false,"stacking":{"group":"A","mode":"none"},"thresholdsStyle":{"mode":"off"}},"mappings":[],"min":0,"thresholds":{"mode":"absolute","steps":[{"color":"green","value":null},{"color":"red","value":80}]},"unit":"ops"},"overrides":[]},"gridPos":{"h":7,"w":8,"x":8,"y":38},"id":32,"options":{"legend":{"calcs":["lastNotNull"],"displayMode":"table","placement":"bottom","showLegend":true},"tooltip":{"maxHeight":600,"mode":"multi","sort":"none"}},"targets":[{"datasource":{"type":"prometheus","uid":"a2641a73-8591-446b-9d69-7869ebf43899"},"editorMode":"code","expr":"sum(rate(foyer_storage_lodc_op_total[$__rate_interval])) by (name, op)","instant":false,"legendFormat":"{{name}} - storage - {{op}}","range":true,"refId":"A"}],"title":"LODC OP","type":"timeseries"},{"collapsed":false,"gridPos":{"h":1,"w":24,"x":0,"y":45},"id":19,"panels":[],"title":"Storage (Disk)","type":"row"},{"datasource":{"type":"prometheus","uid":"P92AEBB27A9B79E22"},"fieldConfig":{"defaults":{"color":{"mode":"palette-classic"},"custom":{"axisBorderShow":false,"axisCenteredZero":false,"axisColorMode":"text","axisLabel":"","axisPlacement":"auto","barAlignment":0,"drawStyle":"line","fillOpacity":10,"gradientMode":"none","hideFrom":{"legend":false,"tooltip":false,"viz":false},"insertNulls":false,"lineInterpolation":"linear","lineWidth":1,"pointSize":5,"scaleDistribution":{"type":"linear"},"showPoints":"auto","spanNulls":false,"stacking":{"group":"A","mode":"none"},"thresholdsStyle":{"mode":"off"}},"mappings":[],"min":0,"thresholds":{"mode":"absolute","steps":[{"color":"green","value":null},{"color":"red","value":80}]},"unit":"ops"},"overrides":[]},"gridPos":{"h":7,"w":8,"x":0,"y":46},"id":20,"options":{"legend":{"calcs":["lastNotNull"],"displayMode":"table","placement":"bottom","showLegend":true},"tooltip":{"maxHeight":600,"mode":"multi","sort":"none"}},"targets":[{"datasource":{"type":"prometheus","uid":"a2641a73-8591-446b-9d69-7869ebf43899"},"editorMode":"code","expr":"sum(rate(foyer_storage_disk_io_total[$__rate_interval])) by (name, op)","instant":false,"legendFormat":"{{name}} - disk io - {{op}}","range":true,"refId":"A"}],"title":"Disk IO","type":"timeseries"},{"datasource":{"type":"prometheus","uid":"P92AEBB27A9B79E22"},"fieldConfig":{"defaults":{"color":{"mode":"palette-classic"},"custom":{"axisBorderShow":false,"axisCenteredZero":false,"axisColorMode":"text","axisLabel":"","axisPlacement":"auto","barAlignment":0,"drawStyle":"line","fillOpacity":10,"gradientMode":"none","hideFrom":{"legend":false,"tooltip":false,"viz":false},"insertNulls":false,"lineInterpolation":"linear","lineWidth":1,"pointSize":5,"scaleDistribution":{"type":"linear"},"showPoints":"auto","spanNulls":false,"stacking":{"group":"A","mode":"none"},"thresholdsStyle":{"mode":"off"}},"mappings":[],"min":0,"thresholds":{"mode":"absolute","steps":[{"color":"green","value":null},{"color":"red","value":80}]},"unit":"s"},"overrides":[]},"gridPos":{"h":7,"w":8,"x":8,"y":46},"id":21,"options":{"legend":{"calcs":["lastNotNull"],"displayMode":"table","placement":"bottom","showLegend":true},"tooltip":{"maxHeight":600,"mode":"multi","sort":"none"}},"targets":[{"datasource":{"type":"prometheus","uid":"a2641a73-8591-446b-9d69-7869ebf43899"},"editorMode":"code","expr":"histogram_quantile(0.5, sum(rate(foyer_storage_disk_io_duration_bucket[$__rate_interval])) by (le, name, op)) ","instant":false,"legendFormat":"p50 - {{name}} - disk io - {{op}}","range":true,"refId":"A"},{"datasource":{"type":"prometheus","uid":"a2641a73-8591-446b-9d69-7869ebf43899"},"editorMode":"code","expr":"histogram_quantile(0.9, sum(rate(foyer_storage_disk_io_duration_bucket[$__rate_interval])) by (le, name, op)) ","hide":false,"instant":false,"legendFormat":"p90 - {{name}} - disk io - {{op}}","range":true,"refId":"B"},{"datasource":{"type":"prometheus","uid":"a2641a73-8591-446b-9d69-7869ebf43899"},"editorMode":"code","expr":"histogram_quantile(0.99, sum(rate(foyer_storage_disk_io_duration_bucket[$__rate_interval])) by (le, name, op)) ","hide":false,"instant":false,"legendFormat":"p99 - {{name}} - disk io - {{op}}","range":true,"refId":"C"},{"datasource":{"type":"prometheus","uid":"a2641a73-8591-446b-9d69-7869ebf43899"},"editorMode":"code","expr":"histogram_quantile(1.0, sum(rate(foyer_storage_disk_io_duration_bucket[$__rate_interval])) by (le, name, op)) ","hide":false,"instant":false,"legendFormat":"pmax - {{name}} - disk io - {{op}}","range":true,"refId":"D"},{"datasource":{"type":"prometheus","uid":"P92AEBB27A9B79E22"},"editorMode":"code","expr":"sum(rate(foyer_storage_disk_io_duration_sum[$__rate_interval])) by (le, name, op) / sum(rate(foyer_storage_disk_io_duration_count[$__rate_interval])) by (le, name, op)","hide":false,"instant":false,"legendFormat":"pavg - {{name}} - disk io - {{op}}","range":true,"refId":"E"}],"title":"Disk IO Duration","type":"timeseries"},{"datasource":{"type":"prometheus","uid":"P92AEBB27A9B79E22"},"fieldConfig":{"defaults":{"color":{"mode":"palette-classic"},"custom":{"axisBorderShow":false,"axisCenteredZero":false,"axisColorMode":"text","axisLabel":"","axisPlacement":"auto","barAlignment":0,"drawStyle":"line","fillOpacity":10,"gradientMode":"none","hideFrom":{"legend":false,"tooltip":false,"viz":false},"insertNulls":false,"lineInterpolation":"linear","lineWidth":1,"pointSize":5,"scaleDistribution":{"type":"linear"},"showPoints":"auto","spanNulls":false,"stacking":{"group":"A","mode":"none"},"thresholdsStyle":{"mode":"off"}},"mappings":[],"min":0,"thresholds":{"mode":"absolute","steps":[{"color":"green","value":null},{"color":"red","value":80}]},"unit":"Bps"},"overrides":[]},"gridPos":{"h":7,"w":8,"x":16,"y":46},"id":5,"options":{"legend":{"calcs":["lastNotNull"],"displayMode":"table","placement":"bottom","showLegend":true},"tooltip":{"maxHeight":600,"mode":"multi","sort":"none"}},"targets":[{"datasource":{"type":"prometheus","uid":"a2641a73-8591-446b-9d69-7869ebf43899"},"editorMode":"code","expr":"sum(rate(foyer_storage_disk_io_bytes[$__rate_interval])) by (foyer, op, extra) ","instant":false,"legendFormat":"{{foyer}} foyer storage - {{op}} {{extra}}","range":true,"refId":"A"}],"title":"Op Thoughput","type":"timeseries"}],"refresh":"5s","schemaVersion":39,"tags":[],"templating":{"list":[]},"time":{"from":"now-5m","to":"now"},"timepicker":{},"timezone":"","title":"foyer","uid":"f0e2058b-b292-457c-8ddf-9dbdf7c60035","version":1,"weekStart":""}
=======
{"annotations":{"list":[{"builtIn":1,"datasource":{"type":"grafana","uid":"-- Grafana --"},"enable":true,"hide":true,"iconColor":"rgba(0, 211, 255, 1)","name":"Annotations & Alerts","type":"dashboard"}]},"editable":true,"fiscalYearStartMonth":0,"graphTooltip":1,"links":[],"liveNow":false,"panels":[{"gridPos":{"h":1,"w":24,"x":0,"y":0},"id":22,"title":"Hybrid","type":"row"},{"datasource":{"type":"prometheus","uid":"${datasource}"},"fieldConfig":{"defaults":{"color":{"mode":"palette-classic"},"custom":{"axisBorderShow":false,"axisCenteredZero":false,"axisColorMode":"text","axisLabel":"","axisPlacement":"auto","barAlignment":0,"drawStyle":"line","fillOpacity":10,"gradientMode":"none","hideFrom":{"legend":false,"tooltip":false,"viz":false},"insertNulls":false,"lineInterpolation":"linear","lineWidth":1,"pointSize":5,"scaleDistribution":{"type":"linear"},"showPoints":"auto","spanNulls":false,"stacking":{"group":"A","mode":"none"},"thresholdsStyle":{"mode":"off"}},"mappings":[],"min":0,"thresholds":{"mode":"absolute","steps":[{"color":"green","value":null},{"color":"red","value":80}]},"unit":"ops"},"overrides":[]},"gridPos":{"h":7,"w":8,"x":0,"y":1},"id":23,"options":{"legend":{"calcs":["lastNotNull"],"displayMode":"table","placement":"bottom","showLegend":true},"tooltip":{"maxHeight":600,"mode":"multi","sort":"none"}},"targets":[{"datasource":{"type":"prometheus","uid":"${datasource}"},"editorMode":"code","expr":"sum(rate(${prefix}foyer_hybrid_op_total[$__rate_interval])) by (name, op)","instant":false,"legendFormat":"{{name}} - hybrid - {{op}}","range":true,"refId":"A"}],"title":"Op","type":"timeseries"},{"datasource":{"type":"prometheus","uid":"${datasource}"},"fieldConfig":{"defaults":{"color":{"mode":"palette-classic"},"custom":{"axisBorderShow":false,"axisCenteredZero":false,"axisColorMode":"text","axisLabel":"","axisPlacement":"auto","barAlignment":0,"drawStyle":"line","fillOpacity":10,"gradientMode":"none","hideFrom":{"legend":false,"tooltip":false,"viz":false},"insertNulls":false,"lineInterpolation":"linear","lineWidth":1,"pointSize":5,"scaleDistribution":{"type":"linear"},"showPoints":"auto","spanNulls":false,"stacking":{"group":"A","mode":"none"},"thresholdsStyle":{"mode":"off"}},"mappings":[],"min":0,"thresholds":{"mode":"absolute","steps":[{"color":"green","value":null},{"color":"red","value":80}]},"unit":"s"},"overrides":[]},"gridPos":{"h":7,"w":8,"x":8,"y":1},"id":24,"options":{"legend":{"calcs":["lastNotNull"],"displayMode":"table","placement":"bottom","showLegend":true},"tooltip":{"maxHeight":600,"mode":"multi","sort":"none"}},"targets":[{"datasource":{"type":"prometheus","uid":"${datasource}"},"editorMode":"code","expr":"histogram_quantile(0.5, sum(rate(${prefix}foyer_hybrid_op_duration_bucket[$__rate_interval])) by (le, name, op)) ","instant":false,"legendFormat":"p50 - {{name}} - hybrid - {{op}}","range":true,"refId":"A"},{"datasource":{"type":"prometheus","uid":"${datasource}"},"editorMode":"code","expr":"histogram_quantile(0.9, sum(rate(${prefix}foyer_hybrid_op_duration_bucket[$__rate_interval])) by (le, name, op)) ","hide":false,"instant":false,"legendFormat":"p90 - {{name}} - hybrid - {{op}}","range":true,"refId":"B"},{"datasource":{"type":"prometheus","uid":"${datasource}"},"editorMode":"code","expr":"histogram_quantile(0.99, sum(rate(${prefix}foyer_hybrid_op_duration_bucket[$__rate_interval])) by (le, name, op)) ","hide":false,"instant":false,"legendFormat":"p99 - {{name}} - hybrid - {{op}}","range":true,"refId":"C"},{"datasource":{"type":"prometheus","uid":"${datasource}"},"editorMode":"code","expr":"histogram_quantile(1.0, sum(rate(${prefix}foyer_hybrid_op_duration_bucket[$__rate_interval])) by (le, name, op)) ","hide":false,"instant":false,"legendFormat":"pmax - {{name}} - hybrid - {{op}}","range":true,"refId":"D"},{"datasource":{"type":"prometheus","uid":"${datasource}"},"editorMode":"code","expr":"sum(rate(${prefix}foyer_hybrid_op_duration_sum[$__rate_interval])) by (le, name, op) / sum(rate(${prefix}foyer_hybrid_op_duration_count[$__rate_interval])) by (le, name, op)","hide":false,"instant":false,"legendFormat":"pavg - {{name}} - hybrid - {{op}}","range":true,"refId":"E"}],"title":"Op Duration","type":"timeseries"},{"datasource":{"type":"prometheus","uid":"${datasource}"},"fieldConfig":{"defaults":{"color":{"mode":"palette-classic"},"custom":{"axisBorderShow":false,"axisCenteredZero":false,"axisColorMode":"text","axisLabel":"","axisPlacement":"auto","barAlignment":0,"drawStyle":"line","fillOpacity":10,"gradientMode":"none","hideFrom":{"legend":false,"tooltip":false,"viz":false},"insertNulls":false,"lineInterpolation":"linear","lineWidth":1,"pointSize":5,"scaleDistribution":{"type":"linear"},"showPoints":"auto","spanNulls":false,"stacking":{"group":"A","mode":"none"},"thresholdsStyle":{"mode":"off"}},"mappings":[],"min":0,"thresholds":{"mode":"absolute","steps":[{"color":"green","value":null},{"color":"red","value":80}]},"unit":"percentunit"},"overrides":[]},"gridPos":{"h":7,"w":8,"x":16,"y":1},"id":25,"options":{"legend":{"calcs":["lastNotNull"],"displayMode":"table","placement":"bottom","showLegend":true},"tooltip":{"maxHeight":600,"mode":"multi","sort":"none"}},"targets":[{"datasource":{"type":"prometheus","uid":"${datasource}"},"editorMode":"code","expr":"sum(rate(${prefix}foyer_hybrid_op_total{op=\"hit\"}[$__rate_interval])) by (name) / (sum(rate(${prefix}foyer_hybrid_op_total{op=\"hit\"}[$__rate_interval])) by (name) + sum(rate(${prefix}foyer_hybrid_op_total{op=\"miss\"}[$__rate_interval])) by (name)) ","instant":false,"legendFormat":"{{name}} - hybrid - hit ratio","range":true,"refId":"A"}],"title":"Hit Ratio","type":"timeseries"},{"gridPos":{"h":1,"w":24,"x":0,"y":8},"id":14,"title":"Memory","type":"row"},{"datasource":{"type":"prometheus","uid":"${datasource}"},"fieldConfig":{"defaults":{"color":{"mode":"palette-classic"},"custom":{"axisBorderShow":false,"axisCenteredZero":false,"axisColorMode":"text","axisLabel":"","axisPlacement":"auto","barAlignment":0,"drawStyle":"line","fillOpacity":10,"gradientMode":"none","hideFrom":{"legend":false,"tooltip":false,"viz":false},"insertNulls":false,"lineInterpolation":"linear","lineWidth":1,"pointSize":5,"scaleDistribution":{"type":"linear"},"showPoints":"auto","spanNulls":false,"stacking":{"group":"A","mode":"none"},"thresholdsStyle":{"mode":"off"}},"mappings":[],"min":0,"thresholds":{"mode":"absolute","steps":[{"color":"green","value":null},{"color":"red","value":80}]},"unit":"ops"},"overrides":[]},"gridPos":{"h":7,"w":8,"x":0,"y":9},"id":13,"options":{"legend":{"calcs":["lastNotNull"],"displayMode":"table","placement":"bottom","showLegend":true},"tooltip":{"maxHeight":600,"mode":"multi","sort":"none"}},"targets":[{"datasource":{"type":"prometheus","uid":"${datasource}"},"editorMode":"code","expr":"sum(rate(${prefix}foyer_memory_op_total[$__rate_interval])) by (name, op)","instant":false,"legendFormat":"{{name}} - memory - {{op}}","range":true,"refId":"A"}],"title":"Op","type":"timeseries"},{"datasource":{"type":"prometheus","uid":"${datasource}"},"fieldConfig":{"defaults":{"color":{"mode":"palette-classic"},"custom":{"axisBorderShow":false,"axisCenteredZero":false,"axisColorMode":"text","axisLabel":"","axisPlacement":"auto","barAlignment":0,"drawStyle":"line","fillOpacity":10,"gradientMode":"none","hideFrom":{"legend":false,"tooltip":false,"viz":false},"insertNulls":false,"lineInterpolation":"linear","lineWidth":1,"pointSize":5,"scaleDistribution":{"type":"linear"},"showPoints":"auto","spanNulls":false,"stacking":{"group":"A","mode":"none"},"thresholdsStyle":{"mode":"off"}},"mappings":[],"min":0,"thresholds":{"mode":"absolute","steps":[{"color":"green","value":null},{"color":"red","value":80}]},"unit":"decbytes"},"overrides":[{"matcher":{"id":"byFrameRefID","options":"B"},"properties":[{"id":"unit"}]}]},"gridPos":{"h":7,"w":8,"x":8,"y":9},"id":15,"options":{"legend":{"calcs":["lastNotNull"],"displayMode":"table","placement":"bottom","showLegend":true},"tooltip":{"maxHeight":600,"mode":"multi","sort":"none"}},"targets":[{"datasource":{"type":"prometheus","uid":"${datasource}"},"editorMode":"code","expr":"sum(${prefix}foyer_memory_usage) by (name)","instant":false,"legendFormat":"{{name}} - memory - usage (bytes)","range":true,"refId":"A"},{"datasource":{"type":"prometheus","uid":"${datasource}"},"editorMode":"code","expr":"sum(${prefix}foyer_memory_usage) by (name)","hide":true,"instant":false,"legendFormat":"{{name}} - memory - usage (count)","range":true,"refId":"B"}],"title":"Usage","type":"timeseries"},{"datasource":{"type":"prometheus","uid":"${datasource}"},"fieldConfig":{"defaults":{"color":{"mode":"palette-classic"},"custom":{"axisBorderShow":false,"axisCenteredZero":false,"axisColorMode":"text","axisLabel":"","axisPlacement":"auto","barAlignment":0,"drawStyle":"line","fillOpacity":10,"gradientMode":"none","hideFrom":{"legend":false,"tooltip":false,"viz":false},"insertNulls":false,"lineInterpolation":"linear","lineWidth":1,"pointSize":5,"scaleDistribution":{"type":"linear"},"showPoints":"auto","spanNulls":false,"stacking":{"group":"A","mode":"none"},"thresholdsStyle":{"mode":"off"}},"mappings":[],"min":0,"thresholds":{"mode":"absolute","steps":[{"color":"green","value":null},{"color":"red","value":80}]},"unit":"percentunit"},"overrides":[]},"gridPos":{"h":7,"w":8,"x":16,"y":9},"id":7,"options":{"legend":{"calcs":["lastNotNull"],"displayMode":"table","placement":"bottom","showLegend":true},"tooltip":{"maxHeight":600,"mode":"multi","sort":"none"}},"targets":[{"datasource":{"type":"prometheus","uid":"${datasource}"},"editorMode":"code","expr":"sum(rate(${prefix}foyer_memory_op_total{op=\"hit\"}[$__rate_interval])) by (name) / (sum(rate(${prefix}foyer_memory_op_total{op=\"hit\"}[$__rate_interval])) by (name) + sum(rate(${prefix}foyer_memory_op_total{op=\"miss\"}[$__rate_interval])) by (name)) ","instant":false,"legendFormat":"{{name}} - memory - hit ratio","range":true,"refId":"A"}],"title":"Hit Ratio","type":"timeseries"},{"collapsed":false,"gridPos":{"h":1,"w":24,"x":0,"y":16},"id":8,"panels":[],"title":"Storage","type":"row"},{"datasource":{"type":"prometheus","uid":"${datasource}"},"fieldConfig":{"defaults":{"color":{"mode":"palette-classic"},"custom":{"axisBorderShow":false,"axisCenteredZero":false,"axisColorMode":"text","axisLabel":"","axisPlacement":"auto","barAlignment":0,"drawStyle":"line","fillOpacity":10,"gradientMode":"none","hideFrom":{"legend":false,"tooltip":false,"viz":false},"insertNulls":false,"lineInterpolation":"linear","lineWidth":1,"pointSize":5,"scaleDistribution":{"type":"linear"},"showPoints":"auto","spanNulls":false,"stacking":{"group":"A","mode":"none"},"thresholdsStyle":{"mode":"off"}},"mappings":[],"min":0,"thresholds":{"mode":"absolute","steps":[{"color":"green","value":null},{"color":"red","value":80}]},"unit":"ops"},"overrides":[]},"gridPos":{"h":7,"w":8,"x":0,"y":17},"id":1,"options":{"legend":{"calcs":["lastNotNull"],"displayMode":"table","placement":"bottom","showLegend":true},"tooltip":{"maxHeight":600,"mode":"multi","sort":"none"}},"targets":[{"datasource":{"type":"prometheus","uid":"${datasource}"},"editorMode":"code","expr":"sum(rate(${prefix}foyer_storage_op_total[$__rate_interval])) by (name, op)","instant":false,"legendFormat":"{{name}} - storage - {{op}}","range":true,"refId":"A"}],"title":"Op","type":"timeseries"},{"datasource":{"type":"prometheus","uid":"${datasource}"},"fieldConfig":{"defaults":{"color":{"mode":"palette-classic"},"custom":{"axisBorderShow":false,"axisCenteredZero":false,"axisColorMode":"text","axisLabel":"","axisPlacement":"auto","barAlignment":0,"drawStyle":"line","fillOpacity":10,"gradientMode":"none","hideFrom":{"legend":false,"tooltip":false,"viz":false},"insertNulls":false,"lineInterpolation":"linear","lineWidth":1,"pointSize":5,"scaleDistribution":{"type":"linear"},"showPoints":"auto","spanNulls":false,"stacking":{"group":"A","mode":"none"},"thresholdsStyle":{"mode":"off"}},"mappings":[],"min":0,"thresholds":{"mode":"absolute","steps":[{"color":"green","value":null},{"color":"red","value":80}]},"unit":"s"},"overrides":[]},"gridPos":{"h":7,"w":8,"x":8,"y":17},"id":16,"options":{"legend":{"calcs":["lastNotNull"],"displayMode":"table","placement":"bottom","showLegend":true},"tooltip":{"maxHeight":600,"mode":"multi","sort":"none"}},"targets":[{"datasource":{"type":"prometheus","uid":"${datasource}"},"editorMode":"code","expr":"histogram_quantile(0.5, sum(rate(${prefix}foyer_storage_op_duration_bucket[$__rate_interval])) by (le, name, op)) ","instant":false,"legendFormat":"p50 - {{name}} - storage - {{op}}","range":true,"refId":"A"},{"datasource":{"type":"prometheus","uid":"${datasource}"},"editorMode":"code","expr":"histogram_quantile(0.9, sum(rate(${prefix}foyer_storage_op_duration_bucket[$__rate_interval])) by (le, name, op)) ","hide":false,"instant":false,"legendFormat":"p90 - {{name}} - storage - {{op}}","range":true,"refId":"B"},{"datasource":{"type":"prometheus","uid":"${datasource}"},"editorMode":"code","expr":"histogram_quantile(0.99, sum(rate(${prefix}foyer_storage_op_duration_bucket[$__rate_interval])) by (le, name, op)) ","hide":false,"instant":false,"legendFormat":"p99 - {{name}} - storage - {{op}}","range":true,"refId":"C"},{"datasource":{"type":"prometheus","uid":"${datasource}"},"editorMode":"code","expr":"histogram_quantile(1.0, sum(rate(${prefix}foyer_storage_op_duration_bucket[$__rate_interval])) by (le, name, op)) ","hide":false,"instant":false,"legendFormat":"pmax - {{name}} - storage - {{op}}","range":true,"refId":"D"},{"datasource":{"type":"prometheus","uid":"${datasource}"},"editorMode":"code","expr":"sum(rate(${prefix}foyer_storage_op_duration_sum[$__rate_interval])) by (le, name, op) / sum(rate(${prefix}foyer_storage_op_duration_count[$__rate_interval])) by (le, name, op)","hide":false,"instant":false,"legendFormat":"pavg - {{name}} - storage - {{op}}","range":true,"refId":"E"}],"title":"Op Duration","type":"timeseries"},{"datasource":{"type":"prometheus","uid":"${datasource}"},"fieldConfig":{"defaults":{"color":{"mode":"palette-classic"},"custom":{"axisBorderShow":false,"axisCenteredZero":false,"axisColorMode":"text","axisLabel":"","axisPlacement":"auto","barAlignment":0,"drawStyle":"line","fillOpacity":10,"gradientMode":"none","hideFrom":{"legend":false,"tooltip":false,"viz":false},"insertNulls":false,"lineInterpolation":"linear","lineWidth":1,"pointSize":5,"scaleDistribution":{"type":"linear"},"showPoints":"auto","spanNulls":false,"stacking":{"group":"A","mode":"none"},"thresholdsStyle":{"mode":"off"}},"mappings":[],"min":0,"thresholds":{"mode":"absolute","steps":[{"color":"green","value":null},{"color":"red","value":80}]}},"overrides":[{"matcher":{"id":"byFrameRefID","options":"B"},"properties":[{"id":"unit"}]}]},"gridPos":{"h":7,"w":8,"x":16,"y":17},"id":27,"options":{"legend":{"calcs":["lastNotNull"],"displayMode":"table","placement":"bottom","showLegend":true},"tooltip":{"maxHeight":600,"mode":"multi","sort":"none"}},"targets":[{"datasource":{"type":"prometheus","uid":"${datasource}"},"editorMode":"code","expr":"sum(${prefix}foyer_storage_region) by (name, type)","instant":false,"legendFormat":"{{name}} - region - {{type}}","range":true,"refId":"A"}],"title":"Region Count","type":"timeseries"},{"datasource":{"type":"prometheus","uid":"${datasource}"},"fieldConfig":{"defaults":{"color":{"mode":"palette-classic"},"custom":{"axisBorderShow":false,"axisCenteredZero":false,"axisColorMode":"text","axisLabel":"","axisPlacement":"auto","barAlignment":0,"drawStyle":"line","fillOpacity":10,"gradientMode":"none","hideFrom":{"legend":false,"tooltip":false,"viz":false},"insertNulls":false,"lineInterpolation":"linear","lineWidth":1,"pointSize":5,"scaleDistribution":{"type":"linear"},"showPoints":"auto","spanNulls":false,"stacking":{"group":"A","mode":"none"},"thresholdsStyle":{"mode":"off"}},"mappings":[],"min":0,"thresholds":{"mode":"absolute","steps":[{"color":"green","value":null},{"color":"red","value":80}]},"unit":"ops"},"overrides":[]},"gridPos":{"h":7,"w":8,"x":0,"y":24},"id":2,"options":{"legend":{"calcs":["lastNotNull"],"displayMode":"table","placement":"bottom","showLegend":true},"tooltip":{"maxHeight":600,"mode":"multi","sort":"none"}},"targets":[{"datasource":{"type":"prometheus","uid":"${datasource}"},"editorMode":"code","expr":"sum(rate(${prefix}foyer_storage_inner_op_total[$__rate_interval])) by (name, op)","instant":false,"legendFormat":"{{name}} - storage - {{op}}","range":true,"refId":"A"}],"title":"Inner Op","type":"timeseries"},{"datasource":{"type":"prometheus","uid":"${datasource}"},"fieldConfig":{"defaults":{"color":{"mode":"palette-classic"},"custom":{"axisBorderShow":false,"axisCenteredZero":false,"axisColorMode":"text","axisLabel":"","axisPlacement":"auto","barAlignment":0,"drawStyle":"line","fillOpacity":10,"gradientMode":"none","hideFrom":{"legend":false,"tooltip":false,"viz":false},"insertNulls":false,"lineInterpolation":"linear","lineWidth":1,"pointSize":5,"scaleDistribution":{"type":"linear"},"showPoints":"auto","spanNulls":false,"stacking":{"group":"A","mode":"none"},"thresholdsStyle":{"mode":"off"}},"mappings":[],"min":0,"thresholds":{"mode":"absolute","steps":[{"color":"green","value":null},{"color":"red","value":80}]},"unit":"s"},"overrides":[]},"gridPos":{"h":7,"w":8,"x":8,"y":24},"id":17,"options":{"legend":{"calcs":["lastNotNull"],"displayMode":"table","placement":"bottom","showLegend":true},"tooltip":{"maxHeight":600,"mode":"multi","sort":"none"}},"targets":[{"datasource":{"type":"prometheus","uid":"${datasource}"},"editorMode":"code","expr":"histogram_quantile(0.5, sum(rate(${prefix}foyer_storage_inner_op_duration_bucket[$__rate_interval])) by (le, name, op)) ","instant":false,"legendFormat":"p50 - {{name}} - storage - {{op}}","range":true,"refId":"A"},{"datasource":{"type":"prometheus","uid":"${datasource}"},"editorMode":"code","expr":"histogram_quantile(0.9, sum(rate(${prefix}foyer_storage_inner_op_duration_bucket[$__rate_interval])) by (le, name, op)) ","hide":false,"instant":false,"legendFormat":"p90 - {{name}} - storage - {{op}}","range":true,"refId":"B"},{"datasource":{"type":"prometheus","uid":"${datasource}"},"editorMode":"code","expr":"histogram_quantile(0.99, sum(rate(${prefix}foyer_storage_inner_op_duration_bucket[$__rate_interval])) by (le, name, op)) ","hide":false,"instant":false,"legendFormat":"p99 - {{name}} - storage - {{op}}","range":true,"refId":"C"},{"datasource":{"type":"prometheus","uid":"${datasource}"},"editorMode":"code","expr":"histogram_quantile(1.0, sum(rate(${prefix}foyer_storage_inner_op_duration_bucket[$__rate_interval])) by (le, name, op)) ","hide":false,"instant":false,"legendFormat":"pmax - {{name}} - storage - {{op}}","range":true,"refId":"D"},{"datasource":{"type":"prometheus","uid":"${datasource}"},"editorMode":"code","expr":"sum(rate(${prefix}foyer_storage_inner_op_duration_sum[$__rate_interval])) by (le, name, op) / sum(rate(${prefix}foyer_storage_inner_op_duration_count[$__rate_interval])) by (le, name, op)","hide":false,"instant":false,"legendFormat":"pavg - {{name}} - storage - {{op}}","range":true,"refId":"E"}],"title":"Inner Op Duration","type":"timeseries"},{"datasource":{"type":"prometheus","uid":"${datasource}"},"fieldConfig":{"defaults":{"color":{"mode":"palette-classic"},"custom":{"axisBorderShow":false,"axisCenteredZero":false,"axisColorMode":"text","axisLabel":"","axisPlacement":"auto","barAlignment":0,"drawStyle":"line","fillOpacity":10,"gradientMode":"none","hideFrom":{"legend":false,"tooltip":false,"viz":false},"insertNulls":false,"lineInterpolation":"linear","lineWidth":1,"pointSize":5,"scaleDistribution":{"type":"linear"},"showPoints":"auto","spanNulls":false,"stacking":{"group":"A","mode":"none"},"thresholdsStyle":{"mode":"off"}},"mappings":[],"min":0,"thresholds":{"mode":"absolute","steps":[{"color":"green","value":null},{"color":"red","value":80}]},"unit":"decbytes"},"overrides":[]},"gridPos":{"h":7,"w":8,"x":16,"y":24},"id":28,"options":{"legend":{"calcs":["lastNotNull"],"displayMode":"table","placement":"bottom","showLegend":true},"tooltip":{"maxHeight":600,"mode":"multi","sort":"none"}},"targets":[{"datasource":{"type":"prometheus","uid":"${datasource}"},"editorMode":"code","expr":"sum(${prefix}foyer_storage_region) by (name, type) * on(name) group_left() ${prefix}foyer_storage_region_size_bytes","instant":false,"legendFormat":"{{name}} - region - {{type}}","range":true,"refId":"A"}],"title":"Region Size","type":"timeseries"},{"datasource":{"type":"prometheus","uid":"${datasource}"},"fieldConfig":{"defaults":{"color":{"mode":"palette-classic"},"custom":{"axisBorderShow":false,"axisCenteredZero":false,"axisColorMode":"text","axisLabel":"","axisPlacement":"auto","barAlignment":0,"drawStyle":"line","fillOpacity":10,"gradientMode":"none","hideFrom":{"legend":false,"tooltip":false,"viz":false},"insertNulls":false,"lineInterpolation":"linear","lineWidth":1,"pointSize":5,"scaleDistribution":{"type":"linear"},"showPoints":"auto","spanNulls":false,"stacking":{"group":"A","mode":"none"},"thresholdsStyle":{"mode":"off"}},"mappings":[],"min":0,"thresholds":{"mode":"absolute","steps":[{"color":"green","value":null},{"color":"red","value":80}]},"unit":"percentunit"},"overrides":[]},"gridPos":{"h":7,"w":8,"x":0,"y":31},"id":18,"options":{"legend":{"calcs":["lastNotNull"],"displayMode":"table","placement":"bottom","showLegend":true},"tooltip":{"maxHeight":600,"mode":"multi","sort":"none"}},"targets":[{"datasource":{"type":"prometheus","uid":"${datasource}"},"editorMode":"code","expr":"sum(rate(${prefix}foyer_storage_op_total{op=\"hit\"}[$__rate_interval])) by (name) / (sum(rate(${prefix}foyer_storage_op_total{op=\"hit\"}[$__rate_interval])) by (name) + sum(rate(${prefix}foyer_storage_op_total{op=\"miss\"}[$__rate_interval])) by (name)) ","instant":false,"legendFormat":"{{name}} - storage - hit ratio","range":true,"refId":"A"}],"title":"Hit Ratio","type":"timeseries"},{"datasource":{"type":"prometheus","uid":"${datasource}"},"fieldConfig":{"defaults":{"color":{"mode":"palette-classic"},"custom":{"axisBorderShow":false,"axisCenteredZero":false,"axisColorMode":"text","axisLabel":"","axisPlacement":"auto","barAlignment":0,"drawStyle":"line","fillOpacity":10,"gradientMode":"none","hideFrom":{"legend":false,"tooltip":false,"viz":false},"insertNulls":false,"lineInterpolation":"linear","lineWidth":1,"pointSize":5,"scaleDistribution":{"type":"linear"},"showPoints":"auto","spanNulls":false,"stacking":{"group":"A","mode":"none"},"thresholdsStyle":{"mode":"off"}},"mappings":[],"min":0,"thresholds":{"mode":"absolute","steps":[{"color":"green","value":null},{"color":"red","value":80}]},"unit":"s"},"overrides":[]},"gridPos":{"h":7,"w":8,"x":8,"y":31},"id":29,"options":{"legend":{"calcs":["lastNotNull"],"displayMode":"table","placement":"bottom","showLegend":true},"tooltip":{"maxHeight":600,"mode":"multi","sort":"none"}},"targets":[{"datasource":{"type":"prometheus","uid":"${datasource}"},"editorMode":"code","expr":"histogram_quantile(0.5, sum(rate(${prefix}foyer_storage_entry_serde_duration_bucket[$__rate_interval])) by (le, name, op))","instant":false,"legendFormat":"p50 - {{name}} - storage - {{op}}","range":true,"refId":"A"},{"datasource":{"type":"prometheus","uid":"${datasource}"},"editorMode":"code","expr":"histogram_quantile(0.9, sum(rate(${prefix}foyer_storage_entry_serde_duration_bucket[$__rate_interval])) by (le, name, op))","hide":false,"instant":false,"legendFormat":"p90 - {{name}} - storage - {{op}}","range":true,"refId":"B"},{"datasource":{"type":"prometheus","uid":"${datasource}"},"editorMode":"code","expr":"histogram_quantile(0.99, sum(rate(${prefix}foyer_storage_entry_serde_duration_bucket[$__rate_interval])) by (le, name, op))","hide":false,"instant":false,"legendFormat":"p99 - {{name}} - storage - {{op}}","range":true,"refId":"C"},{"datasource":{"type":"prometheus","uid":"${datasource}"},"editorMode":"code","expr":"histogram_quantile(1.0, sum(rate(${prefix}foyer_storage_entry_serde_duration_bucket[$__rate_interval])) by (le, name, op))","hide":false,"instant":false,"legendFormat":"pmax - {{name}} - storage - {{op}}","range":true,"refId":"D"},{"datasource":{"type":"prometheus","uid":"${datasource}"},"editorMode":"code","expr":"sum(rate(${prefix}foyer_storage_entry_serde_duration_sum[$__rate_interval])) by (le, name, op) / sum(rate(${prefix}foyer_storage_entry_serde_duration_count[$__rate_interval])) by (le, name, op)","hide":false,"instant":false,"legendFormat":"pavg - {{name}} - storage - {{op}}","range":true,"refId":"E"}],"title":"Serde Duration","type":"timeseries"},{"datasource":{"type":"prometheus","uid":"${datasource}"},"fieldConfig":{"defaults":{"color":{"mode":"palette-classic"},"custom":{"axisBorderShow":false,"axisCenteredZero":false,"axisColorMode":"text","axisLabel":"","axisPlacement":"auto","barAlignment":0,"drawStyle":"line","fillOpacity":10,"gradientMode":"none","hideFrom":{"legend":false,"tooltip":false,"viz":false},"insertNulls":false,"lineInterpolation":"linear","lineWidth":1,"pointSize":5,"scaleDistribution":{"type":"linear"},"showPoints":"auto","spanNulls":false,"stacking":{"group":"A","mode":"none"},"thresholdsStyle":{"mode":"off"}},"mappings":[],"min":0,"thresholds":{"mode":"absolute","steps":[{"color":"green","value":null},{"color":"red","value":80}]},"unit":"none"},"overrides":[]},"gridPos":{"h":7,"w":8,"x":16,"y":31},"id":30,"options":{"legend":{"calcs":["lastNotNull"],"displayMode":"table","placement":"bottom","showLegend":true},"tooltip":{"maxHeight":600,"mode":"multi","sort":"none"}},"targets":[{"datasource":{"type":"prometheus","uid":"${datasource}"},"editorMode":"code","expr":"histogram_quantile(0.5, sum(rate(${prefix}foyer_storage_lodc_buffer_efficiency_bucket[$__rate_interval])) by (le, name)) ","instant":false,"legendFormat":"p50 - {{name}} - efficiency","range":true,"refId":"A"},{"datasource":{"type":"prometheus","uid":"${datasource}"},"editorMode":"code","expr":"histogram_quantile(0.9, sum(rate(${prefix}foyer_storage_lodc_buffer_efficiency_bucket[$__rate_interval])) by (le, name)) ","hide":false,"instant":false,"legendFormat":"p90 - {{name}} - efficiency","range":true,"refId":"B"},{"datasource":{"type":"prometheus","uid":"${datasource}"},"editorMode":"code","expr":"histogram_quantile(0.99, sum(rate(${prefix}foyer_storage_lodc_buffer_efficiency_bucket[$__rate_interval])) by (le, name)) ","hide":false,"instant":false,"legendFormat":"p99 - {{name}} - efficiency","range":true,"refId":"C"},{"datasource":{"type":"prometheus","uid":"${datasource}"},"editorMode":"code","expr":"histogram_quantile(1.0, sum(rate(${prefix}foyer_storage_lodc_buffer_efficiency_bucket[$__rate_interval])) by (le, name)) ","hide":false,"instant":false,"legendFormat":"pmax - {{name}} - efficiency","range":true,"refId":"D"},{"datasource":{"type":"prometheus","uid":"${datasource}"},"editorMode":"code","expr":"sum(rate(${prefix}foyer_storage_lodc_buffer_efficiency_sum[$__rate_interval])) by (le, name) / sum(rate(${prefix}foyer_storage_lodc_buffer_efficiency_count[$__rate_interval])) by (le, name)","format":"time_series","hide":false,"instant":false,"legendFormat":"pavg - {{name}} - efficiency","range":true,"refId":"E"}],"title":"LODC Buffer Efficiency","type":"timeseries"},{"datasource":{"type":"prometheus","uid":"${datasource}"},"fieldConfig":{"defaults":{"color":{"mode":"palette-classic"},"custom":{"axisBorderShow":false,"axisCenteredZero":false,"axisColorMode":"text","axisLabel":"","axisPlacement":"auto","barAlignment":0,"drawStyle":"line","fillOpacity":10,"gradientMode":"none","hideFrom":{"legend":false,"tooltip":false,"viz":false},"insertNulls":false,"lineInterpolation":"linear","lineWidth":1,"pointSize":5,"scaleDistribution":{"type":"linear"},"showPoints":"auto","spanNulls":false,"stacking":{"group":"A","mode":"none"},"thresholdsStyle":{"mode":"off"}},"mappings":[],"min":0,"thresholds":{"mode":"absolute","steps":[{"color":"green","value":null},{"color":"red","value":80}]},"unit":"dtdurations"},"overrides":[]},"gridPos":{"h":7,"w":8,"x":0,"y":38},"id":31,"options":{"legend":{"calcs":["lastNotNull"],"displayMode":"table","placement":"bottom","showLegend":true},"tooltip":{"maxHeight":600,"mode":"multi","sort":"none"}},"targets":[{"datasource":{"type":"prometheus","uid":"${datasource}"},"editorMode":"code","expr":"histogram_quantile(0.5, sum(rate(${prefix}foyer_storage_lodc_recover_duration_bucket[$__rate_interval])) by (le, name)) ","instant":false,"legendFormat":"p50 - {{name}} - efficiency","range":true,"refId":"A"},{"datasource":{"type":"prometheus","uid":"${datasource}"},"editorMode":"code","expr":"histogram_quantile(0.9, sum(rate(${prefix}foyer_storage_lodc_recover_duration_bucket[$__rate_interval])) by (le, name)) ","hide":false,"instant":false,"legendFormat":"p90 - {{name}} - efficiency","range":true,"refId":"B"},{"datasource":{"type":"prometheus","uid":"${datasource}"},"editorMode":"code","expr":"histogram_quantile(0.99, sum(rate(${prefix}foyer_storage_lodc_recover_duration_bucket[$__rate_interval])) by (le, name)) ","hide":false,"instant":false,"legendFormat":"p99 - {{name}} - efficiency","range":true,"refId":"C"},{"datasource":{"type":"prometheus","uid":"${datasource}"},"editorMode":"code","expr":"histogram_quantile(1.0, sum(rate(${prefix}foyer_storage_lodc_recover_duration_bucket[$__rate_interval])) by (le, name)) ","hide":false,"instant":false,"legendFormat":"pmax - {{name}} - efficiency","range":true,"refId":"D"},{"datasource":{"type":"prometheus","uid":"${datasource}"},"editorMode":"code","expr":"sum(rate(${prefix}foyer_storage_lodc_recover_duration_sum[$__rate_interval])) by (le, name) / sum(rate(${prefix}foyer_storage_lodc_recover_duration_count[$__rate_interval])) by (le, name)","format":"time_series","hide":false,"instant":false,"legendFormat":"pavg - {{name}} - efficiency","range":true,"refId":"E"}],"title":"LODC Recover Duration","type":"timeseries"},{"collapsed":false,"gridPos":{"h":1,"w":24,"x":0,"y":45},"id":19,"panels":[],"title":"Storage (Disk)","type":"row"},{"datasource":{"type":"prometheus","uid":"${datasource}"},"fieldConfig":{"defaults":{"color":{"mode":"palette-classic"},"custom":{"axisBorderShow":false,"axisCenteredZero":false,"axisColorMode":"text","axisLabel":"","axisPlacement":"auto","barAlignment":0,"drawStyle":"line","fillOpacity":10,"gradientMode":"none","hideFrom":{"legend":false,"tooltip":false,"viz":false},"insertNulls":false,"lineInterpolation":"linear","lineWidth":1,"pointSize":5,"scaleDistribution":{"type":"linear"},"showPoints":"auto","spanNulls":false,"stacking":{"group":"A","mode":"none"},"thresholdsStyle":{"mode":"off"}},"mappings":[],"min":0,"thresholds":{"mode":"absolute","steps":[{"color":"green","value":null},{"color":"red","value":80}]},"unit":"ops"},"overrides":[]},"gridPos":{"h":7,"w":8,"x":0,"y":46},"id":20,"options":{"legend":{"calcs":["lastNotNull"],"displayMode":"table","placement":"bottom","showLegend":true},"tooltip":{"maxHeight":600,"mode":"multi","sort":"none"}},"targets":[{"datasource":{"type":"prometheus","uid":"${datasource}"},"editorMode":"code","expr":"sum(rate(${prefix}foyer_storage_disk_io_total[$__rate_interval])) by (name, op)","instant":false,"legendFormat":"{{name}} - disk io - {{op}}","range":true,"refId":"A"}],"title":"Disk IO","type":"timeseries"},{"datasource":{"type":"prometheus","uid":"${datasource}"},"fieldConfig":{"defaults":{"color":{"mode":"palette-classic"},"custom":{"axisBorderShow":false,"axisCenteredZero":false,"axisColorMode":"text","axisLabel":"","axisPlacement":"auto","barAlignment":0,"drawStyle":"line","fillOpacity":10,"gradientMode":"none","hideFrom":{"legend":false,"tooltip":false,"viz":false},"insertNulls":false,"lineInterpolation":"linear","lineWidth":1,"pointSize":5,"scaleDistribution":{"type":"linear"},"showPoints":"auto","spanNulls":false,"stacking":{"group":"A","mode":"none"},"thresholdsStyle":{"mode":"off"}},"mappings":[],"min":0,"thresholds":{"mode":"absolute","steps":[{"color":"green","value":null},{"color":"red","value":80}]},"unit":"s"},"overrides":[]},"gridPos":{"h":7,"w":8,"x":8,"y":46},"id":21,"options":{"legend":{"calcs":["lastNotNull"],"displayMode":"table","placement":"bottom","showLegend":true},"tooltip":{"maxHeight":600,"mode":"multi","sort":"none"}},"targets":[{"datasource":{"type":"prometheus","uid":"${datasource}"},"editorMode":"code","expr":"histogram_quantile(0.5, sum(rate(${prefix}foyer_storage_disk_io_duration_bucket[$__rate_interval])) by (le, name, op)) ","instant":false,"legendFormat":"p50 - {{name}} - disk io - {{op}}","range":true,"refId":"A"},{"datasource":{"type":"prometheus","uid":"${datasource}"},"editorMode":"code","expr":"histogram_quantile(0.9, sum(rate(${prefix}foyer_storage_disk_io_duration_bucket[$__rate_interval])) by (le, name, op)) ","hide":false,"instant":false,"legendFormat":"p90 - {{name}} - disk io - {{op}}","range":true,"refId":"B"},{"datasource":{"type":"prometheus","uid":"${datasource}"},"editorMode":"code","expr":"histogram_quantile(0.99, sum(rate(${prefix}foyer_storage_disk_io_duration_bucket[$__rate_interval])) by (le, name, op)) ","hide":false,"instant":false,"legendFormat":"p99 - {{name}} - disk io - {{op}}","range":true,"refId":"C"},{"datasource":{"type":"prometheus","uid":"${datasource}"},"editorMode":"code","expr":"histogram_quantile(1.0, sum(rate(${prefix}foyer_storage_disk_io_duration_bucket[$__rate_interval])) by (le, name, op)) ","hide":false,"instant":false,"legendFormat":"pmax - {{name}} - disk io - {{op}}","range":true,"refId":"D"},{"datasource":{"type":"prometheus","uid":"${datasource}"},"editorMode":"code","expr":"sum(rate(${prefix}foyer_storage_disk_io_duration_sum[$__rate_interval])) by (le, name, op) / sum(rate(${prefix}foyer_storage_disk_io_duration_count[$__rate_interval])) by (le, name, op)","hide":false,"instant":false,"legendFormat":"pavg - {{name}} - disk io - {{op}}","range":true,"refId":"E"}],"title":"Disk IO Duration","type":"timeseries"},{"datasource":{"type":"prometheus","uid":"${datasource}"},"fieldConfig":{"defaults":{"color":{"mode":"palette-classic"},"custom":{"axisBorderShow":false,"axisCenteredZero":false,"axisColorMode":"text","axisLabel":"","axisPlacement":"auto","barAlignment":0,"drawStyle":"line","fillOpacity":10,"gradientMode":"none","hideFrom":{"legend":false,"tooltip":false,"viz":false},"insertNulls":false,"lineInterpolation":"linear","lineWidth":1,"pointSize":5,"scaleDistribution":{"type":"linear"},"showPoints":"auto","spanNulls":false,"stacking":{"group":"A","mode":"none"},"thresholdsStyle":{"mode":"off"}},"mappings":[],"min":0,"thresholds":{"mode":"absolute","steps":[{"color":"green","value":null},{"color":"red","value":80}]},"unit":"Bps"},"overrides":[]},"gridPos":{"h":7,"w":8,"x":16,"y":46},"id":5,"options":{"legend":{"calcs":["lastNotNull"],"displayMode":"table","placement":"bottom","showLegend":true},"tooltip":{"maxHeight":600,"mode":"multi","sort":"none"}},"targets":[{"datasource":{"type":"prometheus","uid":"${datasource}"},"editorMode":"code","expr":"sum(rate(${prefix}foyer_storage_disk_io_bytes[$__rate_interval])) by (foyer, op, extra) ","instant":false,"legendFormat":"{{foyer}} foyer storage - {{op}} {{extra}}","range":true,"refId":"A"}],"title":"Op Thoughput","type":"timeseries"}],"refresh":"5s","schemaVersion":39,"tags":[],"templating":{"list":[{"current":{"selected":false,"text":"foyer","value":"P92AEBB27A9B79E22"},"hide":0,"includeAll":false,"multi":false,"name":"datasource","options":[],"query":"prometheus","refresh":1,"regex":"","skipUrlSync":false,"type":"datasource"},{"current":{"selected":false,"text":"","value":""},"hide":0,"name":"prefix","options":[{"selected":true,"text":"","value":""}],"query":"","skipUrlSync":false,"type":"textbox"}]},"time":{"from":"now-5m","to":"now"},"timepicker":{},"timezone":"","title":"foyer","uid":"f0e2058b-b292-457c-8ddf-9dbdf7c60035","version":5,"weekStart":""}
>>>>>>> 4abe3d83
<|MERGE_RESOLUTION|>--- conflicted
+++ resolved
@@ -1,5 +1,2528 @@
-<<<<<<< HEAD
-{"annotations":{"list":[{"builtIn":1,"datasource":{"type":"grafana","uid":"-- Grafana --"},"enable":true,"hide":true,"iconColor":"rgba(0, 211, 255, 1)","name":"Annotations & Alerts","type":"dashboard"}]},"editable":true,"fiscalYearStartMonth":0,"graphTooltip":1,"links":[],"liveNow":false,"panels":[{"gridPos":{"h":1,"w":24,"x":0,"y":0},"id":22,"title":"Hybrid","type":"row"},{"datasource":{"type":"prometheus","uid":"P92AEBB27A9B79E22"},"fieldConfig":{"defaults":{"color":{"mode":"palette-classic"},"custom":{"axisBorderShow":false,"axisCenteredZero":false,"axisColorMode":"text","axisLabel":"","axisPlacement":"auto","barAlignment":0,"drawStyle":"line","fillOpacity":10,"gradientMode":"none","hideFrom":{"legend":false,"tooltip":false,"viz":false},"insertNulls":false,"lineInterpolation":"linear","lineWidth":1,"pointSize":5,"scaleDistribution":{"type":"linear"},"showPoints":"auto","spanNulls":false,"stacking":{"group":"A","mode":"none"},"thresholdsStyle":{"mode":"off"}},"mappings":[],"min":0,"thresholds":{"mode":"absolute","steps":[{"color":"green","value":null},{"color":"red","value":80}]},"unit":"ops"},"overrides":[]},"gridPos":{"h":7,"w":8,"x":0,"y":1},"id":23,"options":{"legend":{"calcs":["lastNotNull"],"displayMode":"table","placement":"bottom","showLegend":true},"tooltip":{"maxHeight":600,"mode":"multi","sort":"none"}},"targets":[{"datasource":{"type":"prometheus","uid":"a2641a73-8591-446b-9d69-7869ebf43899"},"editorMode":"code","expr":"sum(rate(foyer_hybrid_op_total[$__rate_interval])) by (name, op)","instant":false,"legendFormat":"{{name}} - hybrid - {{op}}","range":true,"refId":"A"}],"title":"Op","type":"timeseries"},{"datasource":{"type":"prometheus","uid":"P92AEBB27A9B79E22"},"fieldConfig":{"defaults":{"color":{"mode":"palette-classic"},"custom":{"axisBorderShow":false,"axisCenteredZero":false,"axisColorMode":"text","axisLabel":"","axisPlacement":"auto","barAlignment":0,"drawStyle":"line","fillOpacity":10,"gradientMode":"none","hideFrom":{"legend":false,"tooltip":false,"viz":false},"insertNulls":false,"lineInterpolation":"linear","lineWidth":1,"pointSize":5,"scaleDistribution":{"type":"linear"},"showPoints":"auto","spanNulls":false,"stacking":{"group":"A","mode":"none"},"thresholdsStyle":{"mode":"off"}},"mappings":[],"min":0,"thresholds":{"mode":"absolute","steps":[{"color":"green","value":null},{"color":"red","value":80}]},"unit":"s"},"overrides":[]},"gridPos":{"h":7,"w":8,"x":8,"y":1},"id":24,"options":{"legend":{"calcs":["lastNotNull"],"displayMode":"table","placement":"bottom","showLegend":true},"tooltip":{"maxHeight":600,"mode":"multi","sort":"none"}},"targets":[{"datasource":{"type":"prometheus","uid":"a2641a73-8591-446b-9d69-7869ebf43899"},"editorMode":"code","expr":"histogram_quantile(0.5, sum(rate(foyer_hybrid_op_duration_bucket[$__rate_interval])) by (le, name, op)) ","instant":false,"legendFormat":"p50 - {{name}} - hybrid - {{op}}","range":true,"refId":"A"},{"datasource":{"type":"prometheus","uid":"a2641a73-8591-446b-9d69-7869ebf43899"},"editorMode":"code","expr":"histogram_quantile(0.9, sum(rate(foyer_hybrid_op_duration_bucket[$__rate_interval])) by (le, name, op)) ","hide":false,"instant":false,"legendFormat":"p90 - {{name}} - hybrid - {{op}}","range":true,"refId":"B"},{"datasource":{"type":"prometheus","uid":"a2641a73-8591-446b-9d69-7869ebf43899"},"editorMode":"code","expr":"histogram_quantile(0.99, sum(rate(foyer_hybrid_op_duration_bucket[$__rate_interval])) by (le, name, op)) ","hide":false,"instant":false,"legendFormat":"p99 - {{name}} - hybrid - {{op}}","range":true,"refId":"C"},{"datasource":{"type":"prometheus","uid":"a2641a73-8591-446b-9d69-7869ebf43899"},"editorMode":"code","expr":"histogram_quantile(1.0, sum(rate(foyer_hybrid_op_duration_bucket[$__rate_interval])) by (le, name, op)) ","hide":false,"instant":false,"legendFormat":"pmax - {{name}} - hybrid - {{op}}","range":true,"refId":"D"},{"datasource":{"type":"prometheus","uid":"P92AEBB27A9B79E22"},"editorMode":"code","expr":"sum(rate(foyer_hybrid_op_duration_sum[$__rate_interval])) by (le, name, op) / sum(rate(foyer_hybrid_op_duration_count[$__rate_interval])) by (le, name, op)","hide":false,"instant":false,"legendFormat":"pavg - {{name}} - hybrid - {{op}}","range":true,"refId":"E"}],"title":"Op Duration","type":"timeseries"},{"datasource":{"type":"prometheus","uid":"P92AEBB27A9B79E22"},"fieldConfig":{"defaults":{"color":{"mode":"palette-classic"},"custom":{"axisBorderShow":false,"axisCenteredZero":false,"axisColorMode":"text","axisLabel":"","axisPlacement":"auto","barAlignment":0,"drawStyle":"line","fillOpacity":10,"gradientMode":"none","hideFrom":{"legend":false,"tooltip":false,"viz":false},"insertNulls":false,"lineInterpolation":"linear","lineWidth":1,"pointSize":5,"scaleDistribution":{"type":"linear"},"showPoints":"auto","spanNulls":false,"stacking":{"group":"A","mode":"none"},"thresholdsStyle":{"mode":"off"}},"mappings":[],"min":0,"thresholds":{"mode":"absolute","steps":[{"color":"green","value":null},{"color":"red","value":80}]},"unit":"percentunit"},"overrides":[]},"gridPos":{"h":7,"w":8,"x":16,"y":1},"id":25,"options":{"legend":{"calcs":["lastNotNull"],"displayMode":"table","placement":"bottom","showLegend":true},"tooltip":{"maxHeight":600,"mode":"multi","sort":"none"}},"targets":[{"datasource":{"type":"prometheus","uid":"a2641a73-8591-446b-9d69-7869ebf43899"},"editorMode":"code","expr":"sum(rate(foyer_hybrid_op_total{op=\"hit\"}[$__rate_interval])) by (name) / (sum(rate(foyer_hybrid_op_total{op=\"hit\"}[$__rate_interval])) by (name) + sum(rate(foyer_hybrid_op_total{op=\"miss\"}[$__rate_interval])) by (name)) ","instant":false,"legendFormat":"{{name}} - hybrid - hit ratio","range":true,"refId":"A"}],"title":"Hit Ratio","type":"timeseries"},{"gridPos":{"h":1,"w":24,"x":0,"y":8},"id":14,"title":"Memory","type":"row"},{"datasource":{"type":"prometheus","uid":"P92AEBB27A9B79E22"},"fieldConfig":{"defaults":{"color":{"mode":"palette-classic"},"custom":{"axisBorderShow":false,"axisCenteredZero":false,"axisColorMode":"text","axisLabel":"","axisPlacement":"auto","barAlignment":0,"drawStyle":"line","fillOpacity":10,"gradientMode":"none","hideFrom":{"legend":false,"tooltip":false,"viz":false},"insertNulls":false,"lineInterpolation":"linear","lineWidth":1,"pointSize":5,"scaleDistribution":{"type":"linear"},"showPoints":"auto","spanNulls":false,"stacking":{"group":"A","mode":"none"},"thresholdsStyle":{"mode":"off"}},"mappings":[],"min":0,"thresholds":{"mode":"absolute","steps":[{"color":"green","value":null},{"color":"red","value":80}]},"unit":"ops"},"overrides":[]},"gridPos":{"h":7,"w":8,"x":0,"y":9},"id":13,"options":{"legend":{"calcs":["lastNotNull"],"displayMode":"table","placement":"bottom","showLegend":true},"tooltip":{"maxHeight":600,"mode":"multi","sort":"none"}},"targets":[{"datasource":{"type":"prometheus","uid":"a2641a73-8591-446b-9d69-7869ebf43899"},"editorMode":"code","expr":"sum(rate(foyer_memory_op_total[$__rate_interval])) by (name, op)","instant":false,"legendFormat":"{{name}} - memory - {{op}}","range":true,"refId":"A"}],"title":"Op","type":"timeseries"},{"datasource":{"type":"prometheus","uid":"P92AEBB27A9B79E22"},"fieldConfig":{"defaults":{"color":{"mode":"palette-classic"},"custom":{"axisBorderShow":false,"axisCenteredZero":false,"axisColorMode":"text","axisLabel":"","axisPlacement":"auto","barAlignment":0,"drawStyle":"line","fillOpacity":10,"gradientMode":"none","hideFrom":{"legend":false,"tooltip":false,"viz":false},"insertNulls":false,"lineInterpolation":"linear","lineWidth":1,"pointSize":5,"scaleDistribution":{"type":"linear"},"showPoints":"auto","spanNulls":false,"stacking":{"group":"A","mode":"none"},"thresholdsStyle":{"mode":"off"}},"mappings":[],"min":0,"thresholds":{"mode":"absolute","steps":[{"color":"green","value":null},{"color":"red","value":80}]},"unit":"decbytes"},"overrides":[{"matcher":{"id":"byFrameRefID","options":"B"},"properties":[{"id":"unit"}]}]},"gridPos":{"h":7,"w":8,"x":8,"y":9},"id":15,"options":{"legend":{"calcs":["lastNotNull"],"displayMode":"table","placement":"bottom","showLegend":true},"tooltip":{"maxHeight":600,"mode":"multi","sort":"none"}},"targets":[{"datasource":{"type":"prometheus","uid":"a2641a73-8591-446b-9d69-7869ebf43899"},"editorMode":"code","expr":"sum(foyer_memory_usage) by (name)","instant":false,"legendFormat":"{{name}} - memory - usage (bytes)","range":true,"refId":"A"},{"datasource":{"type":"prometheus","uid":"a2641a73-8591-446b-9d69-7869ebf43899"},"editorMode":"code","expr":"sum(foyer_memory_usage) by (name)","hide":true,"instant":false,"legendFormat":"{{name}} - memory - usage (count)","range":true,"refId":"B"}],"title":"Usage","type":"timeseries"},{"datasource":{"type":"prometheus","uid":"P92AEBB27A9B79E22"},"fieldConfig":{"defaults":{"color":{"mode":"palette-classic"},"custom":{"axisBorderShow":false,"axisCenteredZero":false,"axisColorMode":"text","axisLabel":"","axisPlacement":"auto","barAlignment":0,"drawStyle":"line","fillOpacity":10,"gradientMode":"none","hideFrom":{"legend":false,"tooltip":false,"viz":false},"insertNulls":false,"lineInterpolation":"linear","lineWidth":1,"pointSize":5,"scaleDistribution":{"type":"linear"},"showPoints":"auto","spanNulls":false,"stacking":{"group":"A","mode":"none"},"thresholdsStyle":{"mode":"off"}},"mappings":[],"min":0,"thresholds":{"mode":"absolute","steps":[{"color":"green","value":null},{"color":"red","value":80}]},"unit":"percentunit"},"overrides":[]},"gridPos":{"h":7,"w":8,"x":16,"y":9},"id":7,"options":{"legend":{"calcs":["lastNotNull"],"displayMode":"table","placement":"bottom","showLegend":true},"tooltip":{"maxHeight":600,"mode":"multi","sort":"none"}},"targets":[{"datasource":{"type":"prometheus","uid":"a2641a73-8591-446b-9d69-7869ebf43899"},"editorMode":"code","expr":"sum(rate(foyer_memory_op_total{op=\"hit\"}[$__rate_interval])) by (name) / (sum(rate(foyer_memory_op_total{op=\"hit\"}[$__rate_interval])) by (name) + sum(rate(foyer_memory_op_total{op=\"miss\"}[$__rate_interval])) by (name)) ","instant":false,"legendFormat":"{{name}} - memory - hit ratio","range":true,"refId":"A"}],"title":"Hit Ratio","type":"timeseries"},{"collapsed":false,"gridPos":{"h":1,"w":24,"x":0,"y":16},"id":8,"panels":[],"title":"Storage","type":"row"},{"datasource":{"type":"prometheus","uid":"P92AEBB27A9B79E22"},"fieldConfig":{"defaults":{"color":{"mode":"palette-classic"},"custom":{"axisBorderShow":false,"axisCenteredZero":false,"axisColorMode":"text","axisLabel":"","axisPlacement":"auto","barAlignment":0,"drawStyle":"line","fillOpacity":10,"gradientMode":"none","hideFrom":{"legend":false,"tooltip":false,"viz":false},"insertNulls":false,"lineInterpolation":"linear","lineWidth":1,"pointSize":5,"scaleDistribution":{"type":"linear"},"showPoints":"auto","spanNulls":false,"stacking":{"group":"A","mode":"none"},"thresholdsStyle":{"mode":"off"}},"mappings":[],"min":0,"thresholds":{"mode":"absolute","steps":[{"color":"green","value":null},{"color":"red","value":80}]},"unit":"ops"},"overrides":[]},"gridPos":{"h":7,"w":8,"x":0,"y":17},"id":1,"options":{"legend":{"calcs":["lastNotNull"],"displayMode":"table","placement":"bottom","showLegend":true},"tooltip":{"maxHeight":600,"mode":"multi","sort":"none"}},"targets":[{"datasource":{"type":"prometheus","uid":"a2641a73-8591-446b-9d69-7869ebf43899"},"editorMode":"code","expr":"sum(rate(foyer_storage_op_total[$__rate_interval])) by (name, op)","instant":false,"legendFormat":"{{name}} - storage - {{op}}","range":true,"refId":"A"}],"title":"Op","type":"timeseries"},{"datasource":{"type":"prometheus","uid":"P92AEBB27A9B79E22"},"fieldConfig":{"defaults":{"color":{"mode":"palette-classic"},"custom":{"axisBorderShow":false,"axisCenteredZero":false,"axisColorMode":"text","axisLabel":"","axisPlacement":"auto","barAlignment":0,"drawStyle":"line","fillOpacity":10,"gradientMode":"none","hideFrom":{"legend":false,"tooltip":false,"viz":false},"insertNulls":false,"lineInterpolation":"linear","lineWidth":1,"pointSize":5,"scaleDistribution":{"type":"linear"},"showPoints":"auto","spanNulls":false,"stacking":{"group":"A","mode":"none"},"thresholdsStyle":{"mode":"off"}},"mappings":[],"min":0,"thresholds":{"mode":"absolute","steps":[{"color":"green","value":null},{"color":"red","value":80}]},"unit":"s"},"overrides":[]},"gridPos":{"h":7,"w":8,"x":8,"y":17},"id":16,"options":{"legend":{"calcs":["lastNotNull"],"displayMode":"table","placement":"bottom","showLegend":true},"tooltip":{"maxHeight":600,"mode":"multi","sort":"none"}},"targets":[{"datasource":{"type":"prometheus","uid":"a2641a73-8591-446b-9d69-7869ebf43899"},"editorMode":"code","expr":"histogram_quantile(0.5, sum(rate(foyer_storage_op_duration_bucket[$__rate_interval])) by (le, name, op)) ","instant":false,"legendFormat":"p50 - {{name}} - storage - {{op}}","range":true,"refId":"A"},{"datasource":{"type":"prometheus","uid":"a2641a73-8591-446b-9d69-7869ebf43899"},"editorMode":"code","expr":"histogram_quantile(0.9, sum(rate(foyer_storage_op_duration_bucket[$__rate_interval])) by (le, name, op)) ","hide":false,"instant":false,"legendFormat":"p90 - {{name}} - storage - {{op}}","range":true,"refId":"B"},{"datasource":{"type":"prometheus","uid":"a2641a73-8591-446b-9d69-7869ebf43899"},"editorMode":"code","expr":"histogram_quantile(0.99, sum(rate(foyer_storage_op_duration_bucket[$__rate_interval])) by (le, name, op)) ","hide":false,"instant":false,"legendFormat":"p99 - {{name}} - storage - {{op}}","range":true,"refId":"C"},{"datasource":{"type":"prometheus","uid":"a2641a73-8591-446b-9d69-7869ebf43899"},"editorMode":"code","expr":"histogram_quantile(1.0, sum(rate(foyer_storage_op_duration_bucket[$__rate_interval])) by (le, name, op)) ","hide":false,"instant":false,"legendFormat":"pmax - {{name}} - storage - {{op}}","range":true,"refId":"D"},{"datasource":{"type":"prometheus","uid":"P92AEBB27A9B79E22"},"editorMode":"code","expr":"sum(rate(foyer_storage_op_duration_sum[$__rate_interval])) by (le, name, op) / sum(rate(foyer_storage_op_duration_count[$__rate_interval])) by (le, name, op)","hide":false,"instant":false,"legendFormat":"pavg - {{name}} - storage - {{op}}","range":true,"refId":"E"}],"title":"Op Duration","type":"timeseries"},{"datasource":{"type":"prometheus","uid":"P92AEBB27A9B79E22"},"fieldConfig":{"defaults":{"color":{"mode":"palette-classic"},"custom":{"axisBorderShow":false,"axisCenteredZero":false,"axisColorMode":"text","axisLabel":"","axisPlacement":"auto","barAlignment":0,"drawStyle":"line","fillOpacity":10,"gradientMode":"none","hideFrom":{"legend":false,"tooltip":false,"viz":false},"insertNulls":false,"lineInterpolation":"linear","lineWidth":1,"pointSize":5,"scaleDistribution":{"type":"linear"},"showPoints":"auto","spanNulls":false,"stacking":{"group":"A","mode":"none"},"thresholdsStyle":{"mode":"off"}},"mappings":[],"min":0,"thresholds":{"mode":"absolute","steps":[{"color":"green","value":null},{"color":"red","value":80}]}},"overrides":[{"matcher":{"id":"byFrameRefID","options":"B"},"properties":[{"id":"unit"}]}]},"gridPos":{"h":7,"w":8,"x":16,"y":17},"id":27,"options":{"legend":{"calcs":["lastNotNull"],"displayMode":"table","placement":"bottom","showLegend":true},"tooltip":{"maxHeight":600,"mode":"multi","sort":"none"}},"targets":[{"datasource":{"type":"prometheus","uid":"a2641a73-8591-446b-9d69-7869ebf43899"},"editorMode":"code","expr":"sum(foyer_storage_region) by (name, type)","instant":false,"legendFormat":"{{name}} - region - {{type}}","range":true,"refId":"A"}],"title":"Region Count","type":"timeseries"},{"datasource":{"type":"prometheus","uid":"P92AEBB27A9B79E22"},"fieldConfig":{"defaults":{"color":{"mode":"palette-classic"},"custom":{"axisBorderShow":false,"axisCenteredZero":false,"axisColorMode":"text","axisLabel":"","axisPlacement":"auto","barAlignment":0,"drawStyle":"line","fillOpacity":10,"gradientMode":"none","hideFrom":{"legend":false,"tooltip":false,"viz":false},"insertNulls":false,"lineInterpolation":"linear","lineWidth":1,"pointSize":5,"scaleDistribution":{"type":"linear"},"showPoints":"auto","spanNulls":false,"stacking":{"group":"A","mode":"none"},"thresholdsStyle":{"mode":"off"}},"mappings":[],"min":0,"thresholds":{"mode":"absolute","steps":[{"color":"green","value":null},{"color":"red","value":80}]},"unit":"ops"},"overrides":[]},"gridPos":{"h":7,"w":8,"x":0,"y":24},"id":2,"options":{"legend":{"calcs":["lastNotNull"],"displayMode":"table","placement":"bottom","showLegend":true},"tooltip":{"maxHeight":600,"mode":"multi","sort":"none"}},"targets":[{"datasource":{"type":"prometheus","uid":"a2641a73-8591-446b-9d69-7869ebf43899"},"editorMode":"code","expr":"sum(rate(foyer_storage_inner_op_total[$__rate_interval])) by (name, op)","instant":false,"legendFormat":"{{name}} - storage - {{op}}","range":true,"refId":"A"}],"title":"Inner Op","type":"timeseries"},{"datasource":{"type":"prometheus","uid":"P92AEBB27A9B79E22"},"fieldConfig":{"defaults":{"color":{"mode":"palette-classic"},"custom":{"axisBorderShow":false,"axisCenteredZero":false,"axisColorMode":"text","axisLabel":"","axisPlacement":"auto","barAlignment":0,"drawStyle":"line","fillOpacity":10,"gradientMode":"none","hideFrom":{"legend":false,"tooltip":false,"viz":false},"insertNulls":false,"lineInterpolation":"linear","lineWidth":1,"pointSize":5,"scaleDistribution":{"type":"linear"},"showPoints":"auto","spanNulls":false,"stacking":{"group":"A","mode":"none"},"thresholdsStyle":{"mode":"off"}},"mappings":[],"min":0,"thresholds":{"mode":"absolute","steps":[{"color":"green","value":null},{"color":"red","value":80}]},"unit":"s"},"overrides":[]},"gridPos":{"h":7,"w":8,"x":8,"y":24},"id":17,"options":{"legend":{"calcs":["lastNotNull"],"displayMode":"table","placement":"bottom","showLegend":true},"tooltip":{"maxHeight":600,"mode":"multi","sort":"none"}},"targets":[{"datasource":{"type":"prometheus","uid":"a2641a73-8591-446b-9d69-7869ebf43899"},"editorMode":"code","expr":"histogram_quantile(0.5, sum(rate(foyer_storage_inner_op_duration_bucket[$__rate_interval])) by (le, name, op)) ","instant":false,"legendFormat":"p50 - {{name}} - storage - {{op}}","range":true,"refId":"A"},{"datasource":{"type":"prometheus","uid":"a2641a73-8591-446b-9d69-7869ebf43899"},"editorMode":"code","expr":"histogram_quantile(0.9, sum(rate(foyer_storage_inner_op_duration_bucket[$__rate_interval])) by (le, name, op)) ","hide":false,"instant":false,"legendFormat":"p90 - {{name}} - storage - {{op}}","range":true,"refId":"B"},{"datasource":{"type":"prometheus","uid":"a2641a73-8591-446b-9d69-7869ebf43899"},"editorMode":"code","expr":"histogram_quantile(0.99, sum(rate(foyer_storage_inner_op_duration_bucket[$__rate_interval])) by (le, name, op)) ","hide":false,"instant":false,"legendFormat":"p99 - {{name}} - storage - {{op}}","range":true,"refId":"C"},{"datasource":{"type":"prometheus","uid":"a2641a73-8591-446b-9d69-7869ebf43899"},"editorMode":"code","expr":"histogram_quantile(1.0, sum(rate(foyer_storage_inner_op_duration_bucket[$__rate_interval])) by (le, name, op)) ","hide":false,"instant":false,"legendFormat":"pmax - {{name}} - storage - {{op}}","range":true,"refId":"D"},{"datasource":{"type":"prometheus","uid":"a2641a73-8591-446b-9d69-7869ebf43899"},"editorMode":"code","expr":"sum(rate(foyer_storage_inner_op_duration_sum[$__rate_interval])) by (le, name, op) / sum(rate(foyer_storage_inner_op_duration_count[$__rate_interval])) by (le, name, op)","hide":false,"instant":false,"legendFormat":"pavg - {{name}} - storage - {{op}}","range":true,"refId":"E"}],"title":"Inner Op Duration","type":"timeseries"},{"datasource":{"type":"prometheus","uid":"P92AEBB27A9B79E22"},"fieldConfig":{"defaults":{"color":{"mode":"palette-classic"},"custom":{"axisBorderShow":false,"axisCenteredZero":false,"axisColorMode":"text","axisLabel":"","axisPlacement":"auto","barAlignment":0,"drawStyle":"line","fillOpacity":10,"gradientMode":"none","hideFrom":{"legend":false,"tooltip":false,"viz":false},"insertNulls":false,"lineInterpolation":"linear","lineWidth":1,"pointSize":5,"scaleDistribution":{"type":"linear"},"showPoints":"auto","spanNulls":false,"stacking":{"group":"A","mode":"none"},"thresholdsStyle":{"mode":"off"}},"mappings":[],"min":0,"thresholds":{"mode":"absolute","steps":[{"color":"green","value":null},{"color":"red","value":80}]},"unit":"decbytes"},"overrides":[]},"gridPos":{"h":7,"w":8,"x":16,"y":24},"id":28,"options":{"legend":{"calcs":["lastNotNull"],"displayMode":"table","placement":"bottom","showLegend":true},"tooltip":{"maxHeight":600,"mode":"multi","sort":"none"}},"targets":[{"datasource":{"type":"prometheus","uid":"a2641a73-8591-446b-9d69-7869ebf43899"},"editorMode":"code","expr":"sum(foyer_storage_region) by (name, type) * on(name) group_left() foyer_storage_region_size_bytes","instant":false,"legendFormat":"{{name}} - region - {{type}}","range":true,"refId":"A"}],"title":"Region Size","type":"timeseries"},{"datasource":{"type":"prometheus","uid":"P92AEBB27A9B79E22"},"fieldConfig":{"defaults":{"color":{"mode":"palette-classic"},"custom":{"axisBorderShow":false,"axisCenteredZero":false,"axisColorMode":"text","axisLabel":"","axisPlacement":"auto","barAlignment":0,"drawStyle":"line","fillOpacity":10,"gradientMode":"none","hideFrom":{"legend":false,"tooltip":false,"viz":false},"insertNulls":false,"lineInterpolation":"linear","lineWidth":1,"pointSize":5,"scaleDistribution":{"type":"linear"},"showPoints":"auto","spanNulls":false,"stacking":{"group":"A","mode":"none"},"thresholdsStyle":{"mode":"off"}},"mappings":[],"min":0,"thresholds":{"mode":"absolute","steps":[{"color":"green","value":null},{"color":"red","value":80}]},"unit":"percentunit"},"overrides":[]},"gridPos":{"h":7,"w":8,"x":0,"y":31},"id":18,"options":{"legend":{"calcs":["lastNotNull"],"displayMode":"table","placement":"bottom","showLegend":true},"tooltip":{"maxHeight":600,"mode":"multi","sort":"none"}},"targets":[{"datasource":{"type":"prometheus","uid":"a2641a73-8591-446b-9d69-7869ebf43899"},"editorMode":"code","expr":"sum(rate(foyer_storage_op_total{op=\"hit\"}[$__rate_interval])) by (name) / (sum(rate(foyer_storage_op_total{op=\"hit\"}[$__rate_interval])) by (name) + sum(rate(foyer_storage_op_total{op=\"miss\"}[$__rate_interval])) by (name)) ","instant":false,"legendFormat":"{{name}} - storage - hit ratio","range":true,"refId":"A"}],"title":"Hit Ratio","type":"timeseries"},{"datasource":{"type":"prometheus","uid":"P92AEBB27A9B79E22"},"fieldConfig":{"defaults":{"color":{"mode":"palette-classic"},"custom":{"axisBorderShow":false,"axisCenteredZero":false,"axisColorMode":"text","axisLabel":"","axisPlacement":"auto","barAlignment":0,"drawStyle":"line","fillOpacity":10,"gradientMode":"none","hideFrom":{"legend":false,"tooltip":false,"viz":false},"insertNulls":false,"lineInterpolation":"linear","lineWidth":1,"pointSize":5,"scaleDistribution":{"type":"linear"},"showPoints":"auto","spanNulls":false,"stacking":{"group":"A","mode":"none"},"thresholdsStyle":{"mode":"off"}},"mappings":[],"min":0,"thresholds":{"mode":"absolute","steps":[{"color":"green","value":null},{"color":"red","value":80}]},"unit":"s"},"overrides":[]},"gridPos":{"h":7,"w":8,"x":8,"y":31},"id":29,"options":{"legend":{"calcs":["lastNotNull"],"displayMode":"table","placement":"bottom","showLegend":true},"tooltip":{"maxHeight":600,"mode":"multi","sort":"none"}},"targets":[{"datasource":{"type":"prometheus","uid":"a2641a73-8591-446b-9d69-7869ebf43899"},"editorMode":"code","expr":"histogram_quantile(0.5, sum(rate(foyer_storage_entry_serde_duration_bucket[$__rate_interval])) by (le, name, op))","instant":false,"legendFormat":"p50 - {{name}} - storage - {{op}}","range":true,"refId":"A"},{"datasource":{"type":"prometheus","uid":"a2641a73-8591-446b-9d69-7869ebf43899"},"editorMode":"code","expr":"histogram_quantile(0.9, sum(rate(foyer_storage_entry_serde_duration_bucket[$__rate_interval])) by (le, name, op))","hide":false,"instant":false,"legendFormat":"p90 - {{name}} - storage - {{op}}","range":true,"refId":"B"},{"datasource":{"type":"prometheus","uid":"a2641a73-8591-446b-9d69-7869ebf43899"},"editorMode":"code","expr":"histogram_quantile(0.99, sum(rate(foyer_storage_entry_serde_duration_bucket[$__rate_interval])) by (le, name, op))","hide":false,"instant":false,"legendFormat":"p99 - {{name}} - storage - {{op}}","range":true,"refId":"C"},{"datasource":{"type":"prometheus","uid":"a2641a73-8591-446b-9d69-7869ebf43899"},"editorMode":"code","expr":"histogram_quantile(1.0, sum(rate(foyer_storage_entry_serde_duration_bucket[$__rate_interval])) by (le, name, op))","hide":false,"instant":false,"legendFormat":"pmax - {{name}} - storage - {{op}}","range":true,"refId":"D"},{"datasource":{"type":"prometheus","uid":"a2641a73-8591-446b-9d69-7869ebf43899"},"editorMode":"code","expr":"sum(rate(foyer_storage_entry_serde_duration_sum[$__rate_interval])) by (le, name, op) / sum(rate(foyer_storage_entry_serde_duration_count[$__rate_interval])) by (le, name, op)","hide":false,"instant":false,"legendFormat":"pavg - {{name}} - storage - {{op}}","range":true,"refId":"E"}],"title":"Serde Duration","type":"timeseries"},{"datasource":{"type":"prometheus","uid":"P92AEBB27A9B79E22"},"fieldConfig":{"defaults":{"color":{"mode":"palette-classic"},"custom":{"axisBorderShow":false,"axisCenteredZero":false,"axisColorMode":"text","axisLabel":"","axisPlacement":"auto","barAlignment":0,"drawStyle":"line","fillOpacity":10,"gradientMode":"none","hideFrom":{"legend":false,"tooltip":false,"viz":false},"insertNulls":false,"lineInterpolation":"linear","lineWidth":1,"pointSize":5,"scaleDistribution":{"type":"linear"},"showPoints":"auto","spanNulls":false,"stacking":{"group":"A","mode":"none"},"thresholdsStyle":{"mode":"off"}},"mappings":[],"min":0,"thresholds":{"mode":"absolute","steps":[{"color":"green","value":null},{"color":"red","value":80}]},"unit":"none"},"overrides":[]},"gridPos":{"h":7,"w":8,"x":16,"y":31},"id":30,"options":{"legend":{"calcs":["lastNotNull"],"displayMode":"table","placement":"bottom","showLegend":true},"tooltip":{"maxHeight":600,"mode":"multi","sort":"none"}},"targets":[{"datasource":{"type":"prometheus","uid":"a2641a73-8591-446b-9d69-7869ebf43899"},"editorMode":"code","expr":"histogram_quantile(0.5, sum(rate(foyer_storage_lodc_buffer_efficiency_bucket[$__rate_interval])) by (le, name)) ","instant":false,"legendFormat":"p50 - {{name}} - efficiency","range":true,"refId":"A"},{"datasource":{"type":"prometheus","uid":"a2641a73-8591-446b-9d69-7869ebf43899"},"editorMode":"code","expr":"histogram_quantile(0.9, sum(rate(foyer_storage_lodc_buffer_efficiency_bucket[$__rate_interval])) by (le, name)) ","hide":false,"instant":false,"legendFormat":"p90 - {{name}} - efficiency","range":true,"refId":"B"},{"datasource":{"type":"prometheus","uid":"a2641a73-8591-446b-9d69-7869ebf43899"},"editorMode":"code","expr":"histogram_quantile(0.99, sum(rate(foyer_storage_lodc_buffer_efficiency_bucket[$__rate_interval])) by (le, name)) ","hide":false,"instant":false,"legendFormat":"p99 - {{name}} - efficiency","range":true,"refId":"C"},{"datasource":{"type":"prometheus","uid":"a2641a73-8591-446b-9d69-7869ebf43899"},"editorMode":"code","expr":"histogram_quantile(1.0, sum(rate(foyer_storage_lodc_buffer_efficiency_bucket[$__rate_interval])) by (le, name)) ","hide":false,"instant":false,"legendFormat":"pmax - {{name}} - efficiency","range":true,"refId":"D"},{"datasource":{"type":"prometheus","uid":"P92AEBB27A9B79E22"},"editorMode":"code","expr":"sum(rate(foyer_storage_lodc_buffer_efficiency_sum[$__rate_interval])) by (le, name) / sum(rate(foyer_storage_lodc_buffer_efficiency_count[$__rate_interval])) by (le, name)","format":"time_series","hide":false,"instant":false,"legendFormat":"pavg - {{name}} - efficiency","range":true,"refId":"E"}],"title":"LODC Buffer Efficiency","type":"timeseries"},{"datasource":{"type":"prometheus","uid":"P92AEBB27A9B79E22"},"fieldConfig":{"defaults":{"color":{"mode":"palette-classic"},"custom":{"axisBorderShow":false,"axisCenteredZero":false,"axisColorMode":"text","axisLabel":"","axisPlacement":"auto","barAlignment":0,"drawStyle":"line","fillOpacity":10,"gradientMode":"none","hideFrom":{"legend":false,"tooltip":false,"viz":false},"insertNulls":false,"lineInterpolation":"linear","lineWidth":1,"pointSize":5,"scaleDistribution":{"type":"linear"},"showPoints":"auto","spanNulls":false,"stacking":{"group":"A","mode":"none"},"thresholdsStyle":{"mode":"off"}},"mappings":[],"min":0,"thresholds":{"mode":"absolute","steps":[{"color":"green","value":null},{"color":"red","value":80}]},"unit":"dtdurations"},"overrides":[]},"gridPos":{"h":7,"w":8,"x":0,"y":38},"id":31,"options":{"legend":{"calcs":["lastNotNull"],"displayMode":"table","placement":"bottom","showLegend":true},"tooltip":{"maxHeight":600,"mode":"multi","sort":"none"}},"targets":[{"datasource":{"type":"prometheus","uid":"a2641a73-8591-446b-9d69-7869ebf43899"},"editorMode":"code","expr":"histogram_quantile(0.5, sum(rate(foyer_storage_lodc_recover_duration_bucket[$__rate_interval])) by (le, name)) ","instant":false,"legendFormat":"p50 - {{name}} - efficiency","range":true,"refId":"A"},{"datasource":{"type":"prometheus","uid":"a2641a73-8591-446b-9d69-7869ebf43899"},"editorMode":"code","expr":"histogram_quantile(0.9, sum(rate(foyer_storage_lodc_recover_duration_bucket[$__rate_interval])) by (le, name)) ","hide":false,"instant":false,"legendFormat":"p90 - {{name}} - efficiency","range":true,"refId":"B"},{"datasource":{"type":"prometheus","uid":"a2641a73-8591-446b-9d69-7869ebf43899"},"editorMode":"code","expr":"histogram_quantile(0.99, sum(rate(foyer_storage_lodc_recover_duration_bucket[$__rate_interval])) by (le, name)) ","hide":false,"instant":false,"legendFormat":"p99 - {{name}} - efficiency","range":true,"refId":"C"},{"datasource":{"type":"prometheus","uid":"a2641a73-8591-446b-9d69-7869ebf43899"},"editorMode":"code","expr":"histogram_quantile(1.0, sum(rate(foyer_storage_lodc_recover_duration_bucket[$__rate_interval])) by (le, name)) ","hide":false,"instant":false,"legendFormat":"pmax - {{name}} - efficiency","range":true,"refId":"D"},{"datasource":{"type":"prometheus","uid":"P92AEBB27A9B79E22"},"editorMode":"code","expr":"sum(rate(foyer_storage_lodc_recover_duration_sum[$__rate_interval])) by (le, name) / sum(rate(foyer_storage_lodc_recover_duration_count[$__rate_interval])) by (le, name)","format":"time_series","hide":false,"instant":false,"legendFormat":"pavg - {{name}} - efficiency","range":true,"refId":"E"}],"title":"LODC Recover Duration","type":"timeseries"},{"datasource":{"type":"prometheus","uid":"P92AEBB27A9B79E22"},"fieldConfig":{"defaults":{"color":{"mode":"palette-classic"},"custom":{"axisBorderShow":false,"axisCenteredZero":false,"axisColorMode":"text","axisLabel":"","axisPlacement":"auto","barAlignment":0,"drawStyle":"line","fillOpacity":10,"gradientMode":"none","hideFrom":{"legend":false,"tooltip":false,"viz":false},"insertNulls":false,"lineInterpolation":"linear","lineWidth":1,"pointSize":5,"scaleDistribution":{"type":"linear"},"showPoints":"auto","spanNulls":false,"stacking":{"group":"A","mode":"none"},"thresholdsStyle":{"mode":"off"}},"mappings":[],"min":0,"thresholds":{"mode":"absolute","steps":[{"color":"green","value":null},{"color":"red","value":80}]},"unit":"ops"},"overrides":[]},"gridPos":{"h":7,"w":8,"x":8,"y":38},"id":32,"options":{"legend":{"calcs":["lastNotNull"],"displayMode":"table","placement":"bottom","showLegend":true},"tooltip":{"maxHeight":600,"mode":"multi","sort":"none"}},"targets":[{"datasource":{"type":"prometheus","uid":"a2641a73-8591-446b-9d69-7869ebf43899"},"editorMode":"code","expr":"sum(rate(foyer_storage_lodc_op_total[$__rate_interval])) by (name, op)","instant":false,"legendFormat":"{{name}} - storage - {{op}}","range":true,"refId":"A"}],"title":"LODC OP","type":"timeseries"},{"collapsed":false,"gridPos":{"h":1,"w":24,"x":0,"y":45},"id":19,"panels":[],"title":"Storage (Disk)","type":"row"},{"datasource":{"type":"prometheus","uid":"P92AEBB27A9B79E22"},"fieldConfig":{"defaults":{"color":{"mode":"palette-classic"},"custom":{"axisBorderShow":false,"axisCenteredZero":false,"axisColorMode":"text","axisLabel":"","axisPlacement":"auto","barAlignment":0,"drawStyle":"line","fillOpacity":10,"gradientMode":"none","hideFrom":{"legend":false,"tooltip":false,"viz":false},"insertNulls":false,"lineInterpolation":"linear","lineWidth":1,"pointSize":5,"scaleDistribution":{"type":"linear"},"showPoints":"auto","spanNulls":false,"stacking":{"group":"A","mode":"none"},"thresholdsStyle":{"mode":"off"}},"mappings":[],"min":0,"thresholds":{"mode":"absolute","steps":[{"color":"green","value":null},{"color":"red","value":80}]},"unit":"ops"},"overrides":[]},"gridPos":{"h":7,"w":8,"x":0,"y":46},"id":20,"options":{"legend":{"calcs":["lastNotNull"],"displayMode":"table","placement":"bottom","showLegend":true},"tooltip":{"maxHeight":600,"mode":"multi","sort":"none"}},"targets":[{"datasource":{"type":"prometheus","uid":"a2641a73-8591-446b-9d69-7869ebf43899"},"editorMode":"code","expr":"sum(rate(foyer_storage_disk_io_total[$__rate_interval])) by (name, op)","instant":false,"legendFormat":"{{name}} - disk io - {{op}}","range":true,"refId":"A"}],"title":"Disk IO","type":"timeseries"},{"datasource":{"type":"prometheus","uid":"P92AEBB27A9B79E22"},"fieldConfig":{"defaults":{"color":{"mode":"palette-classic"},"custom":{"axisBorderShow":false,"axisCenteredZero":false,"axisColorMode":"text","axisLabel":"","axisPlacement":"auto","barAlignment":0,"drawStyle":"line","fillOpacity":10,"gradientMode":"none","hideFrom":{"legend":false,"tooltip":false,"viz":false},"insertNulls":false,"lineInterpolation":"linear","lineWidth":1,"pointSize":5,"scaleDistribution":{"type":"linear"},"showPoints":"auto","spanNulls":false,"stacking":{"group":"A","mode":"none"},"thresholdsStyle":{"mode":"off"}},"mappings":[],"min":0,"thresholds":{"mode":"absolute","steps":[{"color":"green","value":null},{"color":"red","value":80}]},"unit":"s"},"overrides":[]},"gridPos":{"h":7,"w":8,"x":8,"y":46},"id":21,"options":{"legend":{"calcs":["lastNotNull"],"displayMode":"table","placement":"bottom","showLegend":true},"tooltip":{"maxHeight":600,"mode":"multi","sort":"none"}},"targets":[{"datasource":{"type":"prometheus","uid":"a2641a73-8591-446b-9d69-7869ebf43899"},"editorMode":"code","expr":"histogram_quantile(0.5, sum(rate(foyer_storage_disk_io_duration_bucket[$__rate_interval])) by (le, name, op)) ","instant":false,"legendFormat":"p50 - {{name}} - disk io - {{op}}","range":true,"refId":"A"},{"datasource":{"type":"prometheus","uid":"a2641a73-8591-446b-9d69-7869ebf43899"},"editorMode":"code","expr":"histogram_quantile(0.9, sum(rate(foyer_storage_disk_io_duration_bucket[$__rate_interval])) by (le, name, op)) ","hide":false,"instant":false,"legendFormat":"p90 - {{name}} - disk io - {{op}}","range":true,"refId":"B"},{"datasource":{"type":"prometheus","uid":"a2641a73-8591-446b-9d69-7869ebf43899"},"editorMode":"code","expr":"histogram_quantile(0.99, sum(rate(foyer_storage_disk_io_duration_bucket[$__rate_interval])) by (le, name, op)) ","hide":false,"instant":false,"legendFormat":"p99 - {{name}} - disk io - {{op}}","range":true,"refId":"C"},{"datasource":{"type":"prometheus","uid":"a2641a73-8591-446b-9d69-7869ebf43899"},"editorMode":"code","expr":"histogram_quantile(1.0, sum(rate(foyer_storage_disk_io_duration_bucket[$__rate_interval])) by (le, name, op)) ","hide":false,"instant":false,"legendFormat":"pmax - {{name}} - disk io - {{op}}","range":true,"refId":"D"},{"datasource":{"type":"prometheus","uid":"P92AEBB27A9B79E22"},"editorMode":"code","expr":"sum(rate(foyer_storage_disk_io_duration_sum[$__rate_interval])) by (le, name, op) / sum(rate(foyer_storage_disk_io_duration_count[$__rate_interval])) by (le, name, op)","hide":false,"instant":false,"legendFormat":"pavg - {{name}} - disk io - {{op}}","range":true,"refId":"E"}],"title":"Disk IO Duration","type":"timeseries"},{"datasource":{"type":"prometheus","uid":"P92AEBB27A9B79E22"},"fieldConfig":{"defaults":{"color":{"mode":"palette-classic"},"custom":{"axisBorderShow":false,"axisCenteredZero":false,"axisColorMode":"text","axisLabel":"","axisPlacement":"auto","barAlignment":0,"drawStyle":"line","fillOpacity":10,"gradientMode":"none","hideFrom":{"legend":false,"tooltip":false,"viz":false},"insertNulls":false,"lineInterpolation":"linear","lineWidth":1,"pointSize":5,"scaleDistribution":{"type":"linear"},"showPoints":"auto","spanNulls":false,"stacking":{"group":"A","mode":"none"},"thresholdsStyle":{"mode":"off"}},"mappings":[],"min":0,"thresholds":{"mode":"absolute","steps":[{"color":"green","value":null},{"color":"red","value":80}]},"unit":"Bps"},"overrides":[]},"gridPos":{"h":7,"w":8,"x":16,"y":46},"id":5,"options":{"legend":{"calcs":["lastNotNull"],"displayMode":"table","placement":"bottom","showLegend":true},"tooltip":{"maxHeight":600,"mode":"multi","sort":"none"}},"targets":[{"datasource":{"type":"prometheus","uid":"a2641a73-8591-446b-9d69-7869ebf43899"},"editorMode":"code","expr":"sum(rate(foyer_storage_disk_io_bytes[$__rate_interval])) by (foyer, op, extra) ","instant":false,"legendFormat":"{{foyer}} foyer storage - {{op}} {{extra}}","range":true,"refId":"A"}],"title":"Op Thoughput","type":"timeseries"}],"refresh":"5s","schemaVersion":39,"tags":[],"templating":{"list":[]},"time":{"from":"now-5m","to":"now"},"timepicker":{},"timezone":"","title":"foyer","uid":"f0e2058b-b292-457c-8ddf-9dbdf7c60035","version":1,"weekStart":""}
-=======
-{"annotations":{"list":[{"builtIn":1,"datasource":{"type":"grafana","uid":"-- Grafana --"},"enable":true,"hide":true,"iconColor":"rgba(0, 211, 255, 1)","name":"Annotations & Alerts","type":"dashboard"}]},"editable":true,"fiscalYearStartMonth":0,"graphTooltip":1,"links":[],"liveNow":false,"panels":[{"gridPos":{"h":1,"w":24,"x":0,"y":0},"id":22,"title":"Hybrid","type":"row"},{"datasource":{"type":"prometheus","uid":"${datasource}"},"fieldConfig":{"defaults":{"color":{"mode":"palette-classic"},"custom":{"axisBorderShow":false,"axisCenteredZero":false,"axisColorMode":"text","axisLabel":"","axisPlacement":"auto","barAlignment":0,"drawStyle":"line","fillOpacity":10,"gradientMode":"none","hideFrom":{"legend":false,"tooltip":false,"viz":false},"insertNulls":false,"lineInterpolation":"linear","lineWidth":1,"pointSize":5,"scaleDistribution":{"type":"linear"},"showPoints":"auto","spanNulls":false,"stacking":{"group":"A","mode":"none"},"thresholdsStyle":{"mode":"off"}},"mappings":[],"min":0,"thresholds":{"mode":"absolute","steps":[{"color":"green","value":null},{"color":"red","value":80}]},"unit":"ops"},"overrides":[]},"gridPos":{"h":7,"w":8,"x":0,"y":1},"id":23,"options":{"legend":{"calcs":["lastNotNull"],"displayMode":"table","placement":"bottom","showLegend":true},"tooltip":{"maxHeight":600,"mode":"multi","sort":"none"}},"targets":[{"datasource":{"type":"prometheus","uid":"${datasource}"},"editorMode":"code","expr":"sum(rate(${prefix}foyer_hybrid_op_total[$__rate_interval])) by (name, op)","instant":false,"legendFormat":"{{name}} - hybrid - {{op}}","range":true,"refId":"A"}],"title":"Op","type":"timeseries"},{"datasource":{"type":"prometheus","uid":"${datasource}"},"fieldConfig":{"defaults":{"color":{"mode":"palette-classic"},"custom":{"axisBorderShow":false,"axisCenteredZero":false,"axisColorMode":"text","axisLabel":"","axisPlacement":"auto","barAlignment":0,"drawStyle":"line","fillOpacity":10,"gradientMode":"none","hideFrom":{"legend":false,"tooltip":false,"viz":false},"insertNulls":false,"lineInterpolation":"linear","lineWidth":1,"pointSize":5,"scaleDistribution":{"type":"linear"},"showPoints":"auto","spanNulls":false,"stacking":{"group":"A","mode":"none"},"thresholdsStyle":{"mode":"off"}},"mappings":[],"min":0,"thresholds":{"mode":"absolute","steps":[{"color":"green","value":null},{"color":"red","value":80}]},"unit":"s"},"overrides":[]},"gridPos":{"h":7,"w":8,"x":8,"y":1},"id":24,"options":{"legend":{"calcs":["lastNotNull"],"displayMode":"table","placement":"bottom","showLegend":true},"tooltip":{"maxHeight":600,"mode":"multi","sort":"none"}},"targets":[{"datasource":{"type":"prometheus","uid":"${datasource}"},"editorMode":"code","expr":"histogram_quantile(0.5, sum(rate(${prefix}foyer_hybrid_op_duration_bucket[$__rate_interval])) by (le, name, op)) ","instant":false,"legendFormat":"p50 - {{name}} - hybrid - {{op}}","range":true,"refId":"A"},{"datasource":{"type":"prometheus","uid":"${datasource}"},"editorMode":"code","expr":"histogram_quantile(0.9, sum(rate(${prefix}foyer_hybrid_op_duration_bucket[$__rate_interval])) by (le, name, op)) ","hide":false,"instant":false,"legendFormat":"p90 - {{name}} - hybrid - {{op}}","range":true,"refId":"B"},{"datasource":{"type":"prometheus","uid":"${datasource}"},"editorMode":"code","expr":"histogram_quantile(0.99, sum(rate(${prefix}foyer_hybrid_op_duration_bucket[$__rate_interval])) by (le, name, op)) ","hide":false,"instant":false,"legendFormat":"p99 - {{name}} - hybrid - {{op}}","range":true,"refId":"C"},{"datasource":{"type":"prometheus","uid":"${datasource}"},"editorMode":"code","expr":"histogram_quantile(1.0, sum(rate(${prefix}foyer_hybrid_op_duration_bucket[$__rate_interval])) by (le, name, op)) ","hide":false,"instant":false,"legendFormat":"pmax - {{name}} - hybrid - {{op}}","range":true,"refId":"D"},{"datasource":{"type":"prometheus","uid":"${datasource}"},"editorMode":"code","expr":"sum(rate(${prefix}foyer_hybrid_op_duration_sum[$__rate_interval])) by (le, name, op) / sum(rate(${prefix}foyer_hybrid_op_duration_count[$__rate_interval])) by (le, name, op)","hide":false,"instant":false,"legendFormat":"pavg - {{name}} - hybrid - {{op}}","range":true,"refId":"E"}],"title":"Op Duration","type":"timeseries"},{"datasource":{"type":"prometheus","uid":"${datasource}"},"fieldConfig":{"defaults":{"color":{"mode":"palette-classic"},"custom":{"axisBorderShow":false,"axisCenteredZero":false,"axisColorMode":"text","axisLabel":"","axisPlacement":"auto","barAlignment":0,"drawStyle":"line","fillOpacity":10,"gradientMode":"none","hideFrom":{"legend":false,"tooltip":false,"viz":false},"insertNulls":false,"lineInterpolation":"linear","lineWidth":1,"pointSize":5,"scaleDistribution":{"type":"linear"},"showPoints":"auto","spanNulls":false,"stacking":{"group":"A","mode":"none"},"thresholdsStyle":{"mode":"off"}},"mappings":[],"min":0,"thresholds":{"mode":"absolute","steps":[{"color":"green","value":null},{"color":"red","value":80}]},"unit":"percentunit"},"overrides":[]},"gridPos":{"h":7,"w":8,"x":16,"y":1},"id":25,"options":{"legend":{"calcs":["lastNotNull"],"displayMode":"table","placement":"bottom","showLegend":true},"tooltip":{"maxHeight":600,"mode":"multi","sort":"none"}},"targets":[{"datasource":{"type":"prometheus","uid":"${datasource}"},"editorMode":"code","expr":"sum(rate(${prefix}foyer_hybrid_op_total{op=\"hit\"}[$__rate_interval])) by (name) / (sum(rate(${prefix}foyer_hybrid_op_total{op=\"hit\"}[$__rate_interval])) by (name) + sum(rate(${prefix}foyer_hybrid_op_total{op=\"miss\"}[$__rate_interval])) by (name)) ","instant":false,"legendFormat":"{{name}} - hybrid - hit ratio","range":true,"refId":"A"}],"title":"Hit Ratio","type":"timeseries"},{"gridPos":{"h":1,"w":24,"x":0,"y":8},"id":14,"title":"Memory","type":"row"},{"datasource":{"type":"prometheus","uid":"${datasource}"},"fieldConfig":{"defaults":{"color":{"mode":"palette-classic"},"custom":{"axisBorderShow":false,"axisCenteredZero":false,"axisColorMode":"text","axisLabel":"","axisPlacement":"auto","barAlignment":0,"drawStyle":"line","fillOpacity":10,"gradientMode":"none","hideFrom":{"legend":false,"tooltip":false,"viz":false},"insertNulls":false,"lineInterpolation":"linear","lineWidth":1,"pointSize":5,"scaleDistribution":{"type":"linear"},"showPoints":"auto","spanNulls":false,"stacking":{"group":"A","mode":"none"},"thresholdsStyle":{"mode":"off"}},"mappings":[],"min":0,"thresholds":{"mode":"absolute","steps":[{"color":"green","value":null},{"color":"red","value":80}]},"unit":"ops"},"overrides":[]},"gridPos":{"h":7,"w":8,"x":0,"y":9},"id":13,"options":{"legend":{"calcs":["lastNotNull"],"displayMode":"table","placement":"bottom","showLegend":true},"tooltip":{"maxHeight":600,"mode":"multi","sort":"none"}},"targets":[{"datasource":{"type":"prometheus","uid":"${datasource}"},"editorMode":"code","expr":"sum(rate(${prefix}foyer_memory_op_total[$__rate_interval])) by (name, op)","instant":false,"legendFormat":"{{name}} - memory - {{op}}","range":true,"refId":"A"}],"title":"Op","type":"timeseries"},{"datasource":{"type":"prometheus","uid":"${datasource}"},"fieldConfig":{"defaults":{"color":{"mode":"palette-classic"},"custom":{"axisBorderShow":false,"axisCenteredZero":false,"axisColorMode":"text","axisLabel":"","axisPlacement":"auto","barAlignment":0,"drawStyle":"line","fillOpacity":10,"gradientMode":"none","hideFrom":{"legend":false,"tooltip":false,"viz":false},"insertNulls":false,"lineInterpolation":"linear","lineWidth":1,"pointSize":5,"scaleDistribution":{"type":"linear"},"showPoints":"auto","spanNulls":false,"stacking":{"group":"A","mode":"none"},"thresholdsStyle":{"mode":"off"}},"mappings":[],"min":0,"thresholds":{"mode":"absolute","steps":[{"color":"green","value":null},{"color":"red","value":80}]},"unit":"decbytes"},"overrides":[{"matcher":{"id":"byFrameRefID","options":"B"},"properties":[{"id":"unit"}]}]},"gridPos":{"h":7,"w":8,"x":8,"y":9},"id":15,"options":{"legend":{"calcs":["lastNotNull"],"displayMode":"table","placement":"bottom","showLegend":true},"tooltip":{"maxHeight":600,"mode":"multi","sort":"none"}},"targets":[{"datasource":{"type":"prometheus","uid":"${datasource}"},"editorMode":"code","expr":"sum(${prefix}foyer_memory_usage) by (name)","instant":false,"legendFormat":"{{name}} - memory - usage (bytes)","range":true,"refId":"A"},{"datasource":{"type":"prometheus","uid":"${datasource}"},"editorMode":"code","expr":"sum(${prefix}foyer_memory_usage) by (name)","hide":true,"instant":false,"legendFormat":"{{name}} - memory - usage (count)","range":true,"refId":"B"}],"title":"Usage","type":"timeseries"},{"datasource":{"type":"prometheus","uid":"${datasource}"},"fieldConfig":{"defaults":{"color":{"mode":"palette-classic"},"custom":{"axisBorderShow":false,"axisCenteredZero":false,"axisColorMode":"text","axisLabel":"","axisPlacement":"auto","barAlignment":0,"drawStyle":"line","fillOpacity":10,"gradientMode":"none","hideFrom":{"legend":false,"tooltip":false,"viz":false},"insertNulls":false,"lineInterpolation":"linear","lineWidth":1,"pointSize":5,"scaleDistribution":{"type":"linear"},"showPoints":"auto","spanNulls":false,"stacking":{"group":"A","mode":"none"},"thresholdsStyle":{"mode":"off"}},"mappings":[],"min":0,"thresholds":{"mode":"absolute","steps":[{"color":"green","value":null},{"color":"red","value":80}]},"unit":"percentunit"},"overrides":[]},"gridPos":{"h":7,"w":8,"x":16,"y":9},"id":7,"options":{"legend":{"calcs":["lastNotNull"],"displayMode":"table","placement":"bottom","showLegend":true},"tooltip":{"maxHeight":600,"mode":"multi","sort":"none"}},"targets":[{"datasource":{"type":"prometheus","uid":"${datasource}"},"editorMode":"code","expr":"sum(rate(${prefix}foyer_memory_op_total{op=\"hit\"}[$__rate_interval])) by (name) / (sum(rate(${prefix}foyer_memory_op_total{op=\"hit\"}[$__rate_interval])) by (name) + sum(rate(${prefix}foyer_memory_op_total{op=\"miss\"}[$__rate_interval])) by (name)) ","instant":false,"legendFormat":"{{name}} - memory - hit ratio","range":true,"refId":"A"}],"title":"Hit Ratio","type":"timeseries"},{"collapsed":false,"gridPos":{"h":1,"w":24,"x":0,"y":16},"id":8,"panels":[],"title":"Storage","type":"row"},{"datasource":{"type":"prometheus","uid":"${datasource}"},"fieldConfig":{"defaults":{"color":{"mode":"palette-classic"},"custom":{"axisBorderShow":false,"axisCenteredZero":false,"axisColorMode":"text","axisLabel":"","axisPlacement":"auto","barAlignment":0,"drawStyle":"line","fillOpacity":10,"gradientMode":"none","hideFrom":{"legend":false,"tooltip":false,"viz":false},"insertNulls":false,"lineInterpolation":"linear","lineWidth":1,"pointSize":5,"scaleDistribution":{"type":"linear"},"showPoints":"auto","spanNulls":false,"stacking":{"group":"A","mode":"none"},"thresholdsStyle":{"mode":"off"}},"mappings":[],"min":0,"thresholds":{"mode":"absolute","steps":[{"color":"green","value":null},{"color":"red","value":80}]},"unit":"ops"},"overrides":[]},"gridPos":{"h":7,"w":8,"x":0,"y":17},"id":1,"options":{"legend":{"calcs":["lastNotNull"],"displayMode":"table","placement":"bottom","showLegend":true},"tooltip":{"maxHeight":600,"mode":"multi","sort":"none"}},"targets":[{"datasource":{"type":"prometheus","uid":"${datasource}"},"editorMode":"code","expr":"sum(rate(${prefix}foyer_storage_op_total[$__rate_interval])) by (name, op)","instant":false,"legendFormat":"{{name}} - storage - {{op}}","range":true,"refId":"A"}],"title":"Op","type":"timeseries"},{"datasource":{"type":"prometheus","uid":"${datasource}"},"fieldConfig":{"defaults":{"color":{"mode":"palette-classic"},"custom":{"axisBorderShow":false,"axisCenteredZero":false,"axisColorMode":"text","axisLabel":"","axisPlacement":"auto","barAlignment":0,"drawStyle":"line","fillOpacity":10,"gradientMode":"none","hideFrom":{"legend":false,"tooltip":false,"viz":false},"insertNulls":false,"lineInterpolation":"linear","lineWidth":1,"pointSize":5,"scaleDistribution":{"type":"linear"},"showPoints":"auto","spanNulls":false,"stacking":{"group":"A","mode":"none"},"thresholdsStyle":{"mode":"off"}},"mappings":[],"min":0,"thresholds":{"mode":"absolute","steps":[{"color":"green","value":null},{"color":"red","value":80}]},"unit":"s"},"overrides":[]},"gridPos":{"h":7,"w":8,"x":8,"y":17},"id":16,"options":{"legend":{"calcs":["lastNotNull"],"displayMode":"table","placement":"bottom","showLegend":true},"tooltip":{"maxHeight":600,"mode":"multi","sort":"none"}},"targets":[{"datasource":{"type":"prometheus","uid":"${datasource}"},"editorMode":"code","expr":"histogram_quantile(0.5, sum(rate(${prefix}foyer_storage_op_duration_bucket[$__rate_interval])) by (le, name, op)) ","instant":false,"legendFormat":"p50 - {{name}} - storage - {{op}}","range":true,"refId":"A"},{"datasource":{"type":"prometheus","uid":"${datasource}"},"editorMode":"code","expr":"histogram_quantile(0.9, sum(rate(${prefix}foyer_storage_op_duration_bucket[$__rate_interval])) by (le, name, op)) ","hide":false,"instant":false,"legendFormat":"p90 - {{name}} - storage - {{op}}","range":true,"refId":"B"},{"datasource":{"type":"prometheus","uid":"${datasource}"},"editorMode":"code","expr":"histogram_quantile(0.99, sum(rate(${prefix}foyer_storage_op_duration_bucket[$__rate_interval])) by (le, name, op)) ","hide":false,"instant":false,"legendFormat":"p99 - {{name}} - storage - {{op}}","range":true,"refId":"C"},{"datasource":{"type":"prometheus","uid":"${datasource}"},"editorMode":"code","expr":"histogram_quantile(1.0, sum(rate(${prefix}foyer_storage_op_duration_bucket[$__rate_interval])) by (le, name, op)) ","hide":false,"instant":false,"legendFormat":"pmax - {{name}} - storage - {{op}}","range":true,"refId":"D"},{"datasource":{"type":"prometheus","uid":"${datasource}"},"editorMode":"code","expr":"sum(rate(${prefix}foyer_storage_op_duration_sum[$__rate_interval])) by (le, name, op) / sum(rate(${prefix}foyer_storage_op_duration_count[$__rate_interval])) by (le, name, op)","hide":false,"instant":false,"legendFormat":"pavg - {{name}} - storage - {{op}}","range":true,"refId":"E"}],"title":"Op Duration","type":"timeseries"},{"datasource":{"type":"prometheus","uid":"${datasource}"},"fieldConfig":{"defaults":{"color":{"mode":"palette-classic"},"custom":{"axisBorderShow":false,"axisCenteredZero":false,"axisColorMode":"text","axisLabel":"","axisPlacement":"auto","barAlignment":0,"drawStyle":"line","fillOpacity":10,"gradientMode":"none","hideFrom":{"legend":false,"tooltip":false,"viz":false},"insertNulls":false,"lineInterpolation":"linear","lineWidth":1,"pointSize":5,"scaleDistribution":{"type":"linear"},"showPoints":"auto","spanNulls":false,"stacking":{"group":"A","mode":"none"},"thresholdsStyle":{"mode":"off"}},"mappings":[],"min":0,"thresholds":{"mode":"absolute","steps":[{"color":"green","value":null},{"color":"red","value":80}]}},"overrides":[{"matcher":{"id":"byFrameRefID","options":"B"},"properties":[{"id":"unit"}]}]},"gridPos":{"h":7,"w":8,"x":16,"y":17},"id":27,"options":{"legend":{"calcs":["lastNotNull"],"displayMode":"table","placement":"bottom","showLegend":true},"tooltip":{"maxHeight":600,"mode":"multi","sort":"none"}},"targets":[{"datasource":{"type":"prometheus","uid":"${datasource}"},"editorMode":"code","expr":"sum(${prefix}foyer_storage_region) by (name, type)","instant":false,"legendFormat":"{{name}} - region - {{type}}","range":true,"refId":"A"}],"title":"Region Count","type":"timeseries"},{"datasource":{"type":"prometheus","uid":"${datasource}"},"fieldConfig":{"defaults":{"color":{"mode":"palette-classic"},"custom":{"axisBorderShow":false,"axisCenteredZero":false,"axisColorMode":"text","axisLabel":"","axisPlacement":"auto","barAlignment":0,"drawStyle":"line","fillOpacity":10,"gradientMode":"none","hideFrom":{"legend":false,"tooltip":false,"viz":false},"insertNulls":false,"lineInterpolation":"linear","lineWidth":1,"pointSize":5,"scaleDistribution":{"type":"linear"},"showPoints":"auto","spanNulls":false,"stacking":{"group":"A","mode":"none"},"thresholdsStyle":{"mode":"off"}},"mappings":[],"min":0,"thresholds":{"mode":"absolute","steps":[{"color":"green","value":null},{"color":"red","value":80}]},"unit":"ops"},"overrides":[]},"gridPos":{"h":7,"w":8,"x":0,"y":24},"id":2,"options":{"legend":{"calcs":["lastNotNull"],"displayMode":"table","placement":"bottom","showLegend":true},"tooltip":{"maxHeight":600,"mode":"multi","sort":"none"}},"targets":[{"datasource":{"type":"prometheus","uid":"${datasource}"},"editorMode":"code","expr":"sum(rate(${prefix}foyer_storage_inner_op_total[$__rate_interval])) by (name, op)","instant":false,"legendFormat":"{{name}} - storage - {{op}}","range":true,"refId":"A"}],"title":"Inner Op","type":"timeseries"},{"datasource":{"type":"prometheus","uid":"${datasource}"},"fieldConfig":{"defaults":{"color":{"mode":"palette-classic"},"custom":{"axisBorderShow":false,"axisCenteredZero":false,"axisColorMode":"text","axisLabel":"","axisPlacement":"auto","barAlignment":0,"drawStyle":"line","fillOpacity":10,"gradientMode":"none","hideFrom":{"legend":false,"tooltip":false,"viz":false},"insertNulls":false,"lineInterpolation":"linear","lineWidth":1,"pointSize":5,"scaleDistribution":{"type":"linear"},"showPoints":"auto","spanNulls":false,"stacking":{"group":"A","mode":"none"},"thresholdsStyle":{"mode":"off"}},"mappings":[],"min":0,"thresholds":{"mode":"absolute","steps":[{"color":"green","value":null},{"color":"red","value":80}]},"unit":"s"},"overrides":[]},"gridPos":{"h":7,"w":8,"x":8,"y":24},"id":17,"options":{"legend":{"calcs":["lastNotNull"],"displayMode":"table","placement":"bottom","showLegend":true},"tooltip":{"maxHeight":600,"mode":"multi","sort":"none"}},"targets":[{"datasource":{"type":"prometheus","uid":"${datasource}"},"editorMode":"code","expr":"histogram_quantile(0.5, sum(rate(${prefix}foyer_storage_inner_op_duration_bucket[$__rate_interval])) by (le, name, op)) ","instant":false,"legendFormat":"p50 - {{name}} - storage - {{op}}","range":true,"refId":"A"},{"datasource":{"type":"prometheus","uid":"${datasource}"},"editorMode":"code","expr":"histogram_quantile(0.9, sum(rate(${prefix}foyer_storage_inner_op_duration_bucket[$__rate_interval])) by (le, name, op)) ","hide":false,"instant":false,"legendFormat":"p90 - {{name}} - storage - {{op}}","range":true,"refId":"B"},{"datasource":{"type":"prometheus","uid":"${datasource}"},"editorMode":"code","expr":"histogram_quantile(0.99, sum(rate(${prefix}foyer_storage_inner_op_duration_bucket[$__rate_interval])) by (le, name, op)) ","hide":false,"instant":false,"legendFormat":"p99 - {{name}} - storage - {{op}}","range":true,"refId":"C"},{"datasource":{"type":"prometheus","uid":"${datasource}"},"editorMode":"code","expr":"histogram_quantile(1.0, sum(rate(${prefix}foyer_storage_inner_op_duration_bucket[$__rate_interval])) by (le, name, op)) ","hide":false,"instant":false,"legendFormat":"pmax - {{name}} - storage - {{op}}","range":true,"refId":"D"},{"datasource":{"type":"prometheus","uid":"${datasource}"},"editorMode":"code","expr":"sum(rate(${prefix}foyer_storage_inner_op_duration_sum[$__rate_interval])) by (le, name, op) / sum(rate(${prefix}foyer_storage_inner_op_duration_count[$__rate_interval])) by (le, name, op)","hide":false,"instant":false,"legendFormat":"pavg - {{name}} - storage - {{op}}","range":true,"refId":"E"}],"title":"Inner Op Duration","type":"timeseries"},{"datasource":{"type":"prometheus","uid":"${datasource}"},"fieldConfig":{"defaults":{"color":{"mode":"palette-classic"},"custom":{"axisBorderShow":false,"axisCenteredZero":false,"axisColorMode":"text","axisLabel":"","axisPlacement":"auto","barAlignment":0,"drawStyle":"line","fillOpacity":10,"gradientMode":"none","hideFrom":{"legend":false,"tooltip":false,"viz":false},"insertNulls":false,"lineInterpolation":"linear","lineWidth":1,"pointSize":5,"scaleDistribution":{"type":"linear"},"showPoints":"auto","spanNulls":false,"stacking":{"group":"A","mode":"none"},"thresholdsStyle":{"mode":"off"}},"mappings":[],"min":0,"thresholds":{"mode":"absolute","steps":[{"color":"green","value":null},{"color":"red","value":80}]},"unit":"decbytes"},"overrides":[]},"gridPos":{"h":7,"w":8,"x":16,"y":24},"id":28,"options":{"legend":{"calcs":["lastNotNull"],"displayMode":"table","placement":"bottom","showLegend":true},"tooltip":{"maxHeight":600,"mode":"multi","sort":"none"}},"targets":[{"datasource":{"type":"prometheus","uid":"${datasource}"},"editorMode":"code","expr":"sum(${prefix}foyer_storage_region) by (name, type) * on(name) group_left() ${prefix}foyer_storage_region_size_bytes","instant":false,"legendFormat":"{{name}} - region - {{type}}","range":true,"refId":"A"}],"title":"Region Size","type":"timeseries"},{"datasource":{"type":"prometheus","uid":"${datasource}"},"fieldConfig":{"defaults":{"color":{"mode":"palette-classic"},"custom":{"axisBorderShow":false,"axisCenteredZero":false,"axisColorMode":"text","axisLabel":"","axisPlacement":"auto","barAlignment":0,"drawStyle":"line","fillOpacity":10,"gradientMode":"none","hideFrom":{"legend":false,"tooltip":false,"viz":false},"insertNulls":false,"lineInterpolation":"linear","lineWidth":1,"pointSize":5,"scaleDistribution":{"type":"linear"},"showPoints":"auto","spanNulls":false,"stacking":{"group":"A","mode":"none"},"thresholdsStyle":{"mode":"off"}},"mappings":[],"min":0,"thresholds":{"mode":"absolute","steps":[{"color":"green","value":null},{"color":"red","value":80}]},"unit":"percentunit"},"overrides":[]},"gridPos":{"h":7,"w":8,"x":0,"y":31},"id":18,"options":{"legend":{"calcs":["lastNotNull"],"displayMode":"table","placement":"bottom","showLegend":true},"tooltip":{"maxHeight":600,"mode":"multi","sort":"none"}},"targets":[{"datasource":{"type":"prometheus","uid":"${datasource}"},"editorMode":"code","expr":"sum(rate(${prefix}foyer_storage_op_total{op=\"hit\"}[$__rate_interval])) by (name) / (sum(rate(${prefix}foyer_storage_op_total{op=\"hit\"}[$__rate_interval])) by (name) + sum(rate(${prefix}foyer_storage_op_total{op=\"miss\"}[$__rate_interval])) by (name)) ","instant":false,"legendFormat":"{{name}} - storage - hit ratio","range":true,"refId":"A"}],"title":"Hit Ratio","type":"timeseries"},{"datasource":{"type":"prometheus","uid":"${datasource}"},"fieldConfig":{"defaults":{"color":{"mode":"palette-classic"},"custom":{"axisBorderShow":false,"axisCenteredZero":false,"axisColorMode":"text","axisLabel":"","axisPlacement":"auto","barAlignment":0,"drawStyle":"line","fillOpacity":10,"gradientMode":"none","hideFrom":{"legend":false,"tooltip":false,"viz":false},"insertNulls":false,"lineInterpolation":"linear","lineWidth":1,"pointSize":5,"scaleDistribution":{"type":"linear"},"showPoints":"auto","spanNulls":false,"stacking":{"group":"A","mode":"none"},"thresholdsStyle":{"mode":"off"}},"mappings":[],"min":0,"thresholds":{"mode":"absolute","steps":[{"color":"green","value":null},{"color":"red","value":80}]},"unit":"s"},"overrides":[]},"gridPos":{"h":7,"w":8,"x":8,"y":31},"id":29,"options":{"legend":{"calcs":["lastNotNull"],"displayMode":"table","placement":"bottom","showLegend":true},"tooltip":{"maxHeight":600,"mode":"multi","sort":"none"}},"targets":[{"datasource":{"type":"prometheus","uid":"${datasource}"},"editorMode":"code","expr":"histogram_quantile(0.5, sum(rate(${prefix}foyer_storage_entry_serde_duration_bucket[$__rate_interval])) by (le, name, op))","instant":false,"legendFormat":"p50 - {{name}} - storage - {{op}}","range":true,"refId":"A"},{"datasource":{"type":"prometheus","uid":"${datasource}"},"editorMode":"code","expr":"histogram_quantile(0.9, sum(rate(${prefix}foyer_storage_entry_serde_duration_bucket[$__rate_interval])) by (le, name, op))","hide":false,"instant":false,"legendFormat":"p90 - {{name}} - storage - {{op}}","range":true,"refId":"B"},{"datasource":{"type":"prometheus","uid":"${datasource}"},"editorMode":"code","expr":"histogram_quantile(0.99, sum(rate(${prefix}foyer_storage_entry_serde_duration_bucket[$__rate_interval])) by (le, name, op))","hide":false,"instant":false,"legendFormat":"p99 - {{name}} - storage - {{op}}","range":true,"refId":"C"},{"datasource":{"type":"prometheus","uid":"${datasource}"},"editorMode":"code","expr":"histogram_quantile(1.0, sum(rate(${prefix}foyer_storage_entry_serde_duration_bucket[$__rate_interval])) by (le, name, op))","hide":false,"instant":false,"legendFormat":"pmax - {{name}} - storage - {{op}}","range":true,"refId":"D"},{"datasource":{"type":"prometheus","uid":"${datasource}"},"editorMode":"code","expr":"sum(rate(${prefix}foyer_storage_entry_serde_duration_sum[$__rate_interval])) by (le, name, op) / sum(rate(${prefix}foyer_storage_entry_serde_duration_count[$__rate_interval])) by (le, name, op)","hide":false,"instant":false,"legendFormat":"pavg - {{name}} - storage - {{op}}","range":true,"refId":"E"}],"title":"Serde Duration","type":"timeseries"},{"datasource":{"type":"prometheus","uid":"${datasource}"},"fieldConfig":{"defaults":{"color":{"mode":"palette-classic"},"custom":{"axisBorderShow":false,"axisCenteredZero":false,"axisColorMode":"text","axisLabel":"","axisPlacement":"auto","barAlignment":0,"drawStyle":"line","fillOpacity":10,"gradientMode":"none","hideFrom":{"legend":false,"tooltip":false,"viz":false},"insertNulls":false,"lineInterpolation":"linear","lineWidth":1,"pointSize":5,"scaleDistribution":{"type":"linear"},"showPoints":"auto","spanNulls":false,"stacking":{"group":"A","mode":"none"},"thresholdsStyle":{"mode":"off"}},"mappings":[],"min":0,"thresholds":{"mode":"absolute","steps":[{"color":"green","value":null},{"color":"red","value":80}]},"unit":"none"},"overrides":[]},"gridPos":{"h":7,"w":8,"x":16,"y":31},"id":30,"options":{"legend":{"calcs":["lastNotNull"],"displayMode":"table","placement":"bottom","showLegend":true},"tooltip":{"maxHeight":600,"mode":"multi","sort":"none"}},"targets":[{"datasource":{"type":"prometheus","uid":"${datasource}"},"editorMode":"code","expr":"histogram_quantile(0.5, sum(rate(${prefix}foyer_storage_lodc_buffer_efficiency_bucket[$__rate_interval])) by (le, name)) ","instant":false,"legendFormat":"p50 - {{name}} - efficiency","range":true,"refId":"A"},{"datasource":{"type":"prometheus","uid":"${datasource}"},"editorMode":"code","expr":"histogram_quantile(0.9, sum(rate(${prefix}foyer_storage_lodc_buffer_efficiency_bucket[$__rate_interval])) by (le, name)) ","hide":false,"instant":false,"legendFormat":"p90 - {{name}} - efficiency","range":true,"refId":"B"},{"datasource":{"type":"prometheus","uid":"${datasource}"},"editorMode":"code","expr":"histogram_quantile(0.99, sum(rate(${prefix}foyer_storage_lodc_buffer_efficiency_bucket[$__rate_interval])) by (le, name)) ","hide":false,"instant":false,"legendFormat":"p99 - {{name}} - efficiency","range":true,"refId":"C"},{"datasource":{"type":"prometheus","uid":"${datasource}"},"editorMode":"code","expr":"histogram_quantile(1.0, sum(rate(${prefix}foyer_storage_lodc_buffer_efficiency_bucket[$__rate_interval])) by (le, name)) ","hide":false,"instant":false,"legendFormat":"pmax - {{name}} - efficiency","range":true,"refId":"D"},{"datasource":{"type":"prometheus","uid":"${datasource}"},"editorMode":"code","expr":"sum(rate(${prefix}foyer_storage_lodc_buffer_efficiency_sum[$__rate_interval])) by (le, name) / sum(rate(${prefix}foyer_storage_lodc_buffer_efficiency_count[$__rate_interval])) by (le, name)","format":"time_series","hide":false,"instant":false,"legendFormat":"pavg - {{name}} - efficiency","range":true,"refId":"E"}],"title":"LODC Buffer Efficiency","type":"timeseries"},{"datasource":{"type":"prometheus","uid":"${datasource}"},"fieldConfig":{"defaults":{"color":{"mode":"palette-classic"},"custom":{"axisBorderShow":false,"axisCenteredZero":false,"axisColorMode":"text","axisLabel":"","axisPlacement":"auto","barAlignment":0,"drawStyle":"line","fillOpacity":10,"gradientMode":"none","hideFrom":{"legend":false,"tooltip":false,"viz":false},"insertNulls":false,"lineInterpolation":"linear","lineWidth":1,"pointSize":5,"scaleDistribution":{"type":"linear"},"showPoints":"auto","spanNulls":false,"stacking":{"group":"A","mode":"none"},"thresholdsStyle":{"mode":"off"}},"mappings":[],"min":0,"thresholds":{"mode":"absolute","steps":[{"color":"green","value":null},{"color":"red","value":80}]},"unit":"dtdurations"},"overrides":[]},"gridPos":{"h":7,"w":8,"x":0,"y":38},"id":31,"options":{"legend":{"calcs":["lastNotNull"],"displayMode":"table","placement":"bottom","showLegend":true},"tooltip":{"maxHeight":600,"mode":"multi","sort":"none"}},"targets":[{"datasource":{"type":"prometheus","uid":"${datasource}"},"editorMode":"code","expr":"histogram_quantile(0.5, sum(rate(${prefix}foyer_storage_lodc_recover_duration_bucket[$__rate_interval])) by (le, name)) ","instant":false,"legendFormat":"p50 - {{name}} - efficiency","range":true,"refId":"A"},{"datasource":{"type":"prometheus","uid":"${datasource}"},"editorMode":"code","expr":"histogram_quantile(0.9, sum(rate(${prefix}foyer_storage_lodc_recover_duration_bucket[$__rate_interval])) by (le, name)) ","hide":false,"instant":false,"legendFormat":"p90 - {{name}} - efficiency","range":true,"refId":"B"},{"datasource":{"type":"prometheus","uid":"${datasource}"},"editorMode":"code","expr":"histogram_quantile(0.99, sum(rate(${prefix}foyer_storage_lodc_recover_duration_bucket[$__rate_interval])) by (le, name)) ","hide":false,"instant":false,"legendFormat":"p99 - {{name}} - efficiency","range":true,"refId":"C"},{"datasource":{"type":"prometheus","uid":"${datasource}"},"editorMode":"code","expr":"histogram_quantile(1.0, sum(rate(${prefix}foyer_storage_lodc_recover_duration_bucket[$__rate_interval])) by (le, name)) ","hide":false,"instant":false,"legendFormat":"pmax - {{name}} - efficiency","range":true,"refId":"D"},{"datasource":{"type":"prometheus","uid":"${datasource}"},"editorMode":"code","expr":"sum(rate(${prefix}foyer_storage_lodc_recover_duration_sum[$__rate_interval])) by (le, name) / sum(rate(${prefix}foyer_storage_lodc_recover_duration_count[$__rate_interval])) by (le, name)","format":"time_series","hide":false,"instant":false,"legendFormat":"pavg - {{name}} - efficiency","range":true,"refId":"E"}],"title":"LODC Recover Duration","type":"timeseries"},{"collapsed":false,"gridPos":{"h":1,"w":24,"x":0,"y":45},"id":19,"panels":[],"title":"Storage (Disk)","type":"row"},{"datasource":{"type":"prometheus","uid":"${datasource}"},"fieldConfig":{"defaults":{"color":{"mode":"palette-classic"},"custom":{"axisBorderShow":false,"axisCenteredZero":false,"axisColorMode":"text","axisLabel":"","axisPlacement":"auto","barAlignment":0,"drawStyle":"line","fillOpacity":10,"gradientMode":"none","hideFrom":{"legend":false,"tooltip":false,"viz":false},"insertNulls":false,"lineInterpolation":"linear","lineWidth":1,"pointSize":5,"scaleDistribution":{"type":"linear"},"showPoints":"auto","spanNulls":false,"stacking":{"group":"A","mode":"none"},"thresholdsStyle":{"mode":"off"}},"mappings":[],"min":0,"thresholds":{"mode":"absolute","steps":[{"color":"green","value":null},{"color":"red","value":80}]},"unit":"ops"},"overrides":[]},"gridPos":{"h":7,"w":8,"x":0,"y":46},"id":20,"options":{"legend":{"calcs":["lastNotNull"],"displayMode":"table","placement":"bottom","showLegend":true},"tooltip":{"maxHeight":600,"mode":"multi","sort":"none"}},"targets":[{"datasource":{"type":"prometheus","uid":"${datasource}"},"editorMode":"code","expr":"sum(rate(${prefix}foyer_storage_disk_io_total[$__rate_interval])) by (name, op)","instant":false,"legendFormat":"{{name}} - disk io - {{op}}","range":true,"refId":"A"}],"title":"Disk IO","type":"timeseries"},{"datasource":{"type":"prometheus","uid":"${datasource}"},"fieldConfig":{"defaults":{"color":{"mode":"palette-classic"},"custom":{"axisBorderShow":false,"axisCenteredZero":false,"axisColorMode":"text","axisLabel":"","axisPlacement":"auto","barAlignment":0,"drawStyle":"line","fillOpacity":10,"gradientMode":"none","hideFrom":{"legend":false,"tooltip":false,"viz":false},"insertNulls":false,"lineInterpolation":"linear","lineWidth":1,"pointSize":5,"scaleDistribution":{"type":"linear"},"showPoints":"auto","spanNulls":false,"stacking":{"group":"A","mode":"none"},"thresholdsStyle":{"mode":"off"}},"mappings":[],"min":0,"thresholds":{"mode":"absolute","steps":[{"color":"green","value":null},{"color":"red","value":80}]},"unit":"s"},"overrides":[]},"gridPos":{"h":7,"w":8,"x":8,"y":46},"id":21,"options":{"legend":{"calcs":["lastNotNull"],"displayMode":"table","placement":"bottom","showLegend":true},"tooltip":{"maxHeight":600,"mode":"multi","sort":"none"}},"targets":[{"datasource":{"type":"prometheus","uid":"${datasource}"},"editorMode":"code","expr":"histogram_quantile(0.5, sum(rate(${prefix}foyer_storage_disk_io_duration_bucket[$__rate_interval])) by (le, name, op)) ","instant":false,"legendFormat":"p50 - {{name}} - disk io - {{op}}","range":true,"refId":"A"},{"datasource":{"type":"prometheus","uid":"${datasource}"},"editorMode":"code","expr":"histogram_quantile(0.9, sum(rate(${prefix}foyer_storage_disk_io_duration_bucket[$__rate_interval])) by (le, name, op)) ","hide":false,"instant":false,"legendFormat":"p90 - {{name}} - disk io - {{op}}","range":true,"refId":"B"},{"datasource":{"type":"prometheus","uid":"${datasource}"},"editorMode":"code","expr":"histogram_quantile(0.99, sum(rate(${prefix}foyer_storage_disk_io_duration_bucket[$__rate_interval])) by (le, name, op)) ","hide":false,"instant":false,"legendFormat":"p99 - {{name}} - disk io - {{op}}","range":true,"refId":"C"},{"datasource":{"type":"prometheus","uid":"${datasource}"},"editorMode":"code","expr":"histogram_quantile(1.0, sum(rate(${prefix}foyer_storage_disk_io_duration_bucket[$__rate_interval])) by (le, name, op)) ","hide":false,"instant":false,"legendFormat":"pmax - {{name}} - disk io - {{op}}","range":true,"refId":"D"},{"datasource":{"type":"prometheus","uid":"${datasource}"},"editorMode":"code","expr":"sum(rate(${prefix}foyer_storage_disk_io_duration_sum[$__rate_interval])) by (le, name, op) / sum(rate(${prefix}foyer_storage_disk_io_duration_count[$__rate_interval])) by (le, name, op)","hide":false,"instant":false,"legendFormat":"pavg - {{name}} - disk io - {{op}}","range":true,"refId":"E"}],"title":"Disk IO Duration","type":"timeseries"},{"datasource":{"type":"prometheus","uid":"${datasource}"},"fieldConfig":{"defaults":{"color":{"mode":"palette-classic"},"custom":{"axisBorderShow":false,"axisCenteredZero":false,"axisColorMode":"text","axisLabel":"","axisPlacement":"auto","barAlignment":0,"drawStyle":"line","fillOpacity":10,"gradientMode":"none","hideFrom":{"legend":false,"tooltip":false,"viz":false},"insertNulls":false,"lineInterpolation":"linear","lineWidth":1,"pointSize":5,"scaleDistribution":{"type":"linear"},"showPoints":"auto","spanNulls":false,"stacking":{"group":"A","mode":"none"},"thresholdsStyle":{"mode":"off"}},"mappings":[],"min":0,"thresholds":{"mode":"absolute","steps":[{"color":"green","value":null},{"color":"red","value":80}]},"unit":"Bps"},"overrides":[]},"gridPos":{"h":7,"w":8,"x":16,"y":46},"id":5,"options":{"legend":{"calcs":["lastNotNull"],"displayMode":"table","placement":"bottom","showLegend":true},"tooltip":{"maxHeight":600,"mode":"multi","sort":"none"}},"targets":[{"datasource":{"type":"prometheus","uid":"${datasource}"},"editorMode":"code","expr":"sum(rate(${prefix}foyer_storage_disk_io_bytes[$__rate_interval])) by (foyer, op, extra) ","instant":false,"legendFormat":"{{foyer}} foyer storage - {{op}} {{extra}}","range":true,"refId":"A"}],"title":"Op Thoughput","type":"timeseries"}],"refresh":"5s","schemaVersion":39,"tags":[],"templating":{"list":[{"current":{"selected":false,"text":"foyer","value":"P92AEBB27A9B79E22"},"hide":0,"includeAll":false,"multi":false,"name":"datasource","options":[],"query":"prometheus","refresh":1,"regex":"","skipUrlSync":false,"type":"datasource"},{"current":{"selected":false,"text":"","value":""},"hide":0,"name":"prefix","options":[{"selected":true,"text":"","value":""}],"query":"","skipUrlSync":false,"type":"textbox"}]},"time":{"from":"now-5m","to":"now"},"timepicker":{},"timezone":"","title":"foyer","uid":"f0e2058b-b292-457c-8ddf-9dbdf7c60035","version":5,"weekStart":""}
->>>>>>> 4abe3d83
+{
+    "annotations": {
+      "list": [
+        {
+          "builtIn": 1,
+          "datasource": {
+            "type": "grafana",
+            "uid": "-- Grafana --"
+          },
+          "enable": true,
+          "hide": true,
+          "iconColor": "rgba(0, 211, 255, 1)",
+          "name": "Annotations & Alerts",
+          "type": "dashboard"
+        }
+      ]
+    },
+    "editable": true,
+    "fiscalYearStartMonth": 0,
+    "graphTooltip": 1,
+    "links": [],
+    "liveNow": false,
+    "panels": [
+      {
+        "gridPos": {
+          "h": 1,
+          "w": 24,
+          "x": 0,
+          "y": 0
+        },
+        "id": 22,
+        "title": "Hybrid",
+        "type": "row"
+      },
+      {
+        "datasource": {
+          "type": "prometheus",
+          "uid": "${datasource}"
+        },
+        "fieldConfig": {
+          "defaults": {
+            "color": {
+              "mode": "palette-classic"
+            },
+            "custom": {
+              "axisBorderShow": false,
+              "axisCenteredZero": false,
+              "axisColorMode": "text",
+              "axisLabel": "",
+              "axisPlacement": "auto",
+              "barAlignment": 0,
+              "drawStyle": "line",
+              "fillOpacity": 10,
+              "gradientMode": "none",
+              "hideFrom": {
+                "legend": false,
+                "tooltip": false,
+                "viz": false
+              },
+              "insertNulls": false,
+              "lineInterpolation": "linear",
+              "lineWidth": 1,
+              "pointSize": 5,
+              "scaleDistribution": {
+                "type": "linear"
+              },
+              "showPoints": "auto",
+              "spanNulls": false,
+              "stacking": {
+                "group": "A",
+                "mode": "none"
+              },
+              "thresholdsStyle": {
+                "mode": "off"
+              }
+            },
+            "mappings": [],
+            "min": 0,
+            "thresholds": {
+              "mode": "absolute",
+              "steps": [
+                {
+                  "color": "green",
+                  "value": null
+                },
+                {
+                  "color": "red",
+                  "value": 80
+                }
+              ]
+            },
+            "unit": "ops"
+          },
+          "overrides": []
+        },
+        "gridPos": {
+          "h": 7,
+          "w": 8,
+          "x": 0,
+          "y": 1
+        },
+        "id": 23,
+        "options": {
+          "legend": {
+            "calcs": [
+              "lastNotNull"
+            ],
+            "displayMode": "table",
+            "placement": "bottom",
+            "showLegend": true
+          },
+          "tooltip": {
+            "maxHeight": 600,
+            "mode": "multi",
+            "sort": "none"
+          }
+        },
+        "targets": [
+          {
+            "datasource": {
+              "type": "prometheus",
+              "uid": "${datasource}"
+            },
+            "editorMode": "code",
+            "expr": "sum(rate(${prefix}foyer_hybrid_op_total[$__rate_interval])) by (name, op)",
+            "instant": false,
+            "legendFormat": "{{name}} - hybrid - {{op}}",
+            "range": true,
+            "refId": "A"
+          }
+        ],
+        "title": "Op",
+        "type": "timeseries"
+      },
+      {
+        "datasource": {
+          "type": "prometheus",
+          "uid": "${datasource}"
+        },
+        "fieldConfig": {
+          "defaults": {
+            "color": {
+              "mode": "palette-classic"
+            },
+            "custom": {
+              "axisBorderShow": false,
+              "axisCenteredZero": false,
+              "axisColorMode": "text",
+              "axisLabel": "",
+              "axisPlacement": "auto",
+              "barAlignment": 0,
+              "drawStyle": "line",
+              "fillOpacity": 10,
+              "gradientMode": "none",
+              "hideFrom": {
+                "legend": false,
+                "tooltip": false,
+                "viz": false
+              },
+              "insertNulls": false,
+              "lineInterpolation": "linear",
+              "lineWidth": 1,
+              "pointSize": 5,
+              "scaleDistribution": {
+                "type": "linear"
+              },
+              "showPoints": "auto",
+              "spanNulls": false,
+              "stacking": {
+                "group": "A",
+                "mode": "none"
+              },
+              "thresholdsStyle": {
+                "mode": "off"
+              }
+            },
+            "mappings": [],
+            "min": 0,
+            "thresholds": {
+              "mode": "absolute",
+              "steps": [
+                {
+                  "color": "green",
+                  "value": null
+                },
+                {
+                  "color": "red",
+                  "value": 80
+                }
+              ]
+            },
+            "unit": "s"
+          },
+          "overrides": []
+        },
+        "gridPos": {
+          "h": 7,
+          "w": 8,
+          "x": 8,
+          "y": 1
+        },
+        "id": 24,
+        "options": {
+          "legend": {
+            "calcs": [
+              "lastNotNull"
+            ],
+            "displayMode": "table",
+            "placement": "bottom",
+            "showLegend": true
+          },
+          "tooltip": {
+            "maxHeight": 600,
+            "mode": "multi",
+            "sort": "none"
+          }
+        },
+        "targets": [
+          {
+            "datasource": {
+              "type": "prometheus",
+              "uid": "${datasource}"
+            },
+            "editorMode": "code",
+            "expr": "histogram_quantile(0.5, sum(rate(${prefix}foyer_hybrid_op_duration_bucket[$__rate_interval])) by (le, name, op)) ",
+            "instant": false,
+            "legendFormat": "p50 - {{name}} - hybrid - {{op}}",
+            "range": true,
+            "refId": "A"
+          },
+          {
+            "datasource": {
+              "type": "prometheus",
+              "uid": "${datasource}"
+            },
+            "editorMode": "code",
+            "expr": "histogram_quantile(0.9, sum(rate(${prefix}foyer_hybrid_op_duration_bucket[$__rate_interval])) by (le, name, op)) ",
+            "hide": false,
+            "instant": false,
+            "legendFormat": "p90 - {{name}} - hybrid - {{op}}",
+            "range": true,
+            "refId": "B"
+          },
+          {
+            "datasource": {
+              "type": "prometheus",
+              "uid": "${datasource}"
+            },
+            "editorMode": "code",
+            "expr": "histogram_quantile(0.99, sum(rate(${prefix}foyer_hybrid_op_duration_bucket[$__rate_interval])) by (le, name, op)) ",
+            "hide": false,
+            "instant": false,
+            "legendFormat": "p99 - {{name}} - hybrid - {{op}}",
+            "range": true,
+            "refId": "C"
+          },
+          {
+            "datasource": {
+              "type": "prometheus",
+              "uid": "${datasource}"
+            },
+            "editorMode": "code",
+            "expr": "histogram_quantile(1.0, sum(rate(${prefix}foyer_hybrid_op_duration_bucket[$__rate_interval])) by (le, name, op)) ",
+            "hide": false,
+            "instant": false,
+            "legendFormat": "pmax - {{name}} - hybrid - {{op}}",
+            "range": true,
+            "refId": "D"
+          },
+          {
+            "datasource": {
+              "type": "prometheus",
+              "uid": "${datasource}"
+            },
+            "editorMode": "code",
+            "expr": "sum(rate(${prefix}foyer_hybrid_op_duration_sum[$__rate_interval])) by (le, name, op) / sum(rate(${prefix}foyer_hybrid_op_duration_count[$__rate_interval])) by (le, name, op)",
+            "hide": false,
+            "instant": false,
+            "legendFormat": "pavg - {{name}} - hybrid - {{op}}",
+            "range": true,
+            "refId": "E"
+          }
+        ],
+        "title": "Op Duration",
+        "type": "timeseries"
+      },
+      {
+        "datasource": {
+          "type": "prometheus",
+          "uid": "${datasource}"
+        },
+        "fieldConfig": {
+          "defaults": {
+            "color": {
+              "mode": "palette-classic"
+            },
+            "custom": {
+              "axisBorderShow": false,
+              "axisCenteredZero": false,
+              "axisColorMode": "text",
+              "axisLabel": "",
+              "axisPlacement": "auto",
+              "barAlignment": 0,
+              "drawStyle": "line",
+              "fillOpacity": 10,
+              "gradientMode": "none",
+              "hideFrom": {
+                "legend": false,
+                "tooltip": false,
+                "viz": false
+              },
+              "insertNulls": false,
+              "lineInterpolation": "linear",
+              "lineWidth": 1,
+              "pointSize": 5,
+              "scaleDistribution": {
+                "type": "linear"
+              },
+              "showPoints": "auto",
+              "spanNulls": false,
+              "stacking": {
+                "group": "A",
+                "mode": "none"
+              },
+              "thresholdsStyle": {
+                "mode": "off"
+              }
+            },
+            "mappings": [],
+            "min": 0,
+            "thresholds": {
+              "mode": "absolute",
+              "steps": [
+                {
+                  "color": "green",
+                  "value": null
+                },
+                {
+                  "color": "red",
+                  "value": 80
+                }
+              ]
+            },
+            "unit": "percentunit"
+          },
+          "overrides": []
+        },
+        "gridPos": {
+          "h": 7,
+          "w": 8,
+          "x": 16,
+          "y": 1
+        },
+        "id": 25,
+        "options": {
+          "legend": {
+            "calcs": [
+              "lastNotNull"
+            ],
+            "displayMode": "table",
+            "placement": "bottom",
+            "showLegend": true
+          },
+          "tooltip": {
+            "maxHeight": 600,
+            "mode": "multi",
+            "sort": "none"
+          }
+        },
+        "targets": [
+          {
+            "datasource": {
+              "type": "prometheus",
+              "uid": "${datasource}"
+            },
+            "editorMode": "code",
+            "expr": "sum(rate(${prefix}foyer_hybrid_op_total{op=\"hit\"}[$__rate_interval])) by (name) / (sum(rate(${prefix}foyer_hybrid_op_total{op=\"hit\"}[$__rate_interval])) by (name) + sum(rate(${prefix}foyer_hybrid_op_total{op=\"miss\"}[$__rate_interval])) by (name)) ",
+            "instant": false,
+            "legendFormat": "{{name}} - hybrid - hit ratio",
+            "range": true,
+            "refId": "A"
+          }
+        ],
+        "title": "Hit Ratio",
+        "type": "timeseries"
+      },
+      {
+        "gridPos": {
+          "h": 1,
+          "w": 24,
+          "x": 0,
+          "y": 8
+        },
+        "id": 14,
+        "title": "Memory",
+        "type": "row"
+      },
+      {
+        "datasource": {
+          "type": "prometheus",
+          "uid": "${datasource}"
+        },
+        "fieldConfig": {
+          "defaults": {
+            "color": {
+              "mode": "palette-classic"
+            },
+            "custom": {
+              "axisBorderShow": false,
+              "axisCenteredZero": false,
+              "axisColorMode": "text",
+              "axisLabel": "",
+              "axisPlacement": "auto",
+              "barAlignment": 0,
+              "drawStyle": "line",
+              "fillOpacity": 10,
+              "gradientMode": "none",
+              "hideFrom": {
+                "legend": false,
+                "tooltip": false,
+                "viz": false
+              },
+              "insertNulls": false,
+              "lineInterpolation": "linear",
+              "lineWidth": 1,
+              "pointSize": 5,
+              "scaleDistribution": {
+                "type": "linear"
+              },
+              "showPoints": "auto",
+              "spanNulls": false,
+              "stacking": {
+                "group": "A",
+                "mode": "none"
+              },
+              "thresholdsStyle": {
+                "mode": "off"
+              }
+            },
+            "mappings": [],
+            "min": 0,
+            "thresholds": {
+              "mode": "absolute",
+              "steps": [
+                {
+                  "color": "green",
+                  "value": null
+                },
+                {
+                  "color": "red",
+                  "value": 80
+                }
+              ]
+            },
+            "unit": "ops"
+          },
+          "overrides": []
+        },
+        "gridPos": {
+          "h": 7,
+          "w": 8,
+          "x": 0,
+          "y": 9
+        },
+        "id": 13,
+        "options": {
+          "legend": {
+            "calcs": [
+              "lastNotNull"
+            ],
+            "displayMode": "table",
+            "placement": "bottom",
+            "showLegend": true
+          },
+          "tooltip": {
+            "maxHeight": 600,
+            "mode": "multi",
+            "sort": "none"
+          }
+        },
+        "targets": [
+          {
+            "datasource": {
+              "type": "prometheus",
+              "uid": "${datasource}"
+            },
+            "editorMode": "code",
+            "expr": "sum(rate(${prefix}foyer_memory_op_total[$__rate_interval])) by (name, op)",
+            "instant": false,
+            "legendFormat": "{{name}} - memory - {{op}}",
+            "range": true,
+            "refId": "A"
+          }
+        ],
+        "title": "Op",
+        "type": "timeseries"
+      },
+      {
+        "datasource": {
+          "type": "prometheus",
+          "uid": "${datasource}"
+        },
+        "fieldConfig": {
+          "defaults": {
+            "color": {
+              "mode": "palette-classic"
+            },
+            "custom": {
+              "axisBorderShow": false,
+              "axisCenteredZero": false,
+              "axisColorMode": "text",
+              "axisLabel": "",
+              "axisPlacement": "auto",
+              "barAlignment": 0,
+              "drawStyle": "line",
+              "fillOpacity": 10,
+              "gradientMode": "none",
+              "hideFrom": {
+                "legend": false,
+                "tooltip": false,
+                "viz": false
+              },
+              "insertNulls": false,
+              "lineInterpolation": "linear",
+              "lineWidth": 1,
+              "pointSize": 5,
+              "scaleDistribution": {
+                "type": "linear"
+              },
+              "showPoints": "auto",
+              "spanNulls": false,
+              "stacking": {
+                "group": "A",
+                "mode": "none"
+              },
+              "thresholdsStyle": {
+                "mode": "off"
+              }
+            },
+            "mappings": [],
+            "min": 0,
+            "thresholds": {
+              "mode": "absolute",
+              "steps": [
+                {
+                  "color": "green",
+                  "value": null
+                },
+                {
+                  "color": "red",
+                  "value": 80
+                }
+              ]
+            },
+            "unit": "decbytes"
+          },
+          "overrides": [
+            {
+              "matcher": {
+                "id": "byFrameRefID",
+                "options": "B"
+              },
+              "properties": [
+                {
+                  "id": "unit"
+                }
+              ]
+            }
+          ]
+        },
+        "gridPos": {
+          "h": 7,
+          "w": 8,
+          "x": 8,
+          "y": 9
+        },
+        "id": 15,
+        "options": {
+          "legend": {
+            "calcs": [
+              "lastNotNull"
+            ],
+            "displayMode": "table",
+            "placement": "bottom",
+            "showLegend": true
+          },
+          "tooltip": {
+            "maxHeight": 600,
+            "mode": "multi",
+            "sort": "none"
+          }
+        },
+        "targets": [
+          {
+            "datasource": {
+              "type": "prometheus",
+              "uid": "${datasource}"
+            },
+            "editorMode": "code",
+            "expr": "sum(${prefix}foyer_memory_usage) by (name)",
+            "instant": false,
+            "legendFormat": "{{name}} - memory - usage (bytes)",
+            "range": true,
+            "refId": "A"
+          },
+          {
+            "datasource": {
+              "type": "prometheus",
+              "uid": "${datasource}"
+            },
+            "editorMode": "code",
+            "expr": "sum(${prefix}foyer_memory_usage) by (name)",
+            "hide": true,
+            "instant": false,
+            "legendFormat": "{{name}} - memory - usage (count)",
+            "range": true,
+            "refId": "B"
+          }
+        ],
+        "title": "Usage",
+        "type": "timeseries"
+      },
+      {
+        "datasource": {
+          "type": "prometheus",
+          "uid": "${datasource}"
+        },
+        "fieldConfig": {
+          "defaults": {
+            "color": {
+              "mode": "palette-classic"
+            },
+            "custom": {
+              "axisBorderShow": false,
+              "axisCenteredZero": false,
+              "axisColorMode": "text",
+              "axisLabel": "",
+              "axisPlacement": "auto",
+              "barAlignment": 0,
+              "drawStyle": "line",
+              "fillOpacity": 10,
+              "gradientMode": "none",
+              "hideFrom": {
+                "legend": false,
+                "tooltip": false,
+                "viz": false
+              },
+              "insertNulls": false,
+              "lineInterpolation": "linear",
+              "lineWidth": 1,
+              "pointSize": 5,
+              "scaleDistribution": {
+                "type": "linear"
+              },
+              "showPoints": "auto",
+              "spanNulls": false,
+              "stacking": {
+                "group": "A",
+                "mode": "none"
+              },
+              "thresholdsStyle": {
+                "mode": "off"
+              }
+            },
+            "mappings": [],
+            "min": 0,
+            "thresholds": {
+              "mode": "absolute",
+              "steps": [
+                {
+                  "color": "green",
+                  "value": null
+                },
+                {
+                  "color": "red",
+                  "value": 80
+                }
+              ]
+            },
+            "unit": "percentunit"
+          },
+          "overrides": []
+        },
+        "gridPos": {
+          "h": 7,
+          "w": 8,
+          "x": 16,
+          "y": 9
+        },
+        "id": 7,
+        "options": {
+          "legend": {
+            "calcs": [
+              "lastNotNull"
+            ],
+            "displayMode": "table",
+            "placement": "bottom",
+            "showLegend": true
+          },
+          "tooltip": {
+            "maxHeight": 600,
+            "mode": "multi",
+            "sort": "none"
+          }
+        },
+        "targets": [
+          {
+            "datasource": {
+              "type": "prometheus",
+              "uid": "${datasource}"
+            },
+            "editorMode": "code",
+            "expr": "sum(rate(${prefix}foyer_memory_op_total{op=\"hit\"}[$__rate_interval])) by (name) / (sum(rate(${prefix}foyer_memory_op_total{op=\"hit\"}[$__rate_interval])) by (name) + sum(rate(${prefix}foyer_memory_op_total{op=\"miss\"}[$__rate_interval])) by (name)) ",
+            "instant": false,
+            "legendFormat": "{{name}} - memory - hit ratio",
+            "range": true,
+            "refId": "A"
+          }
+        ],
+        "title": "Hit Ratio",
+        "type": "timeseries"
+      },
+      {
+        "collapsed": false,
+        "gridPos": {
+          "h": 1,
+          "w": 24,
+          "x": 0,
+          "y": 16
+        },
+        "id": 8,
+        "panels": [],
+        "title": "Storage",
+        "type": "row"
+      },
+      {
+        "datasource": {
+          "type": "prometheus",
+          "uid": "${datasource}"
+        },
+        "fieldConfig": {
+          "defaults": {
+            "color": {
+              "mode": "palette-classic"
+            },
+            "custom": {
+              "axisBorderShow": false,
+              "axisCenteredZero": false,
+              "axisColorMode": "text",
+              "axisLabel": "",
+              "axisPlacement": "auto",
+              "barAlignment": 0,
+              "drawStyle": "line",
+              "fillOpacity": 10,
+              "gradientMode": "none",
+              "hideFrom": {
+                "legend": false,
+                "tooltip": false,
+                "viz": false
+              },
+              "insertNulls": false,
+              "lineInterpolation": "linear",
+              "lineWidth": 1,
+              "pointSize": 5,
+              "scaleDistribution": {
+                "type": "linear"
+              },
+              "showPoints": "auto",
+              "spanNulls": false,
+              "stacking": {
+                "group": "A",
+                "mode": "none"
+              },
+              "thresholdsStyle": {
+                "mode": "off"
+              }
+            },
+            "mappings": [],
+            "min": 0,
+            "thresholds": {
+              "mode": "absolute",
+              "steps": [
+                {
+                  "color": "green",
+                  "value": null
+                },
+                {
+                  "color": "red",
+                  "value": 80
+                }
+              ]
+            },
+            "unit": "ops"
+          },
+          "overrides": []
+        },
+        "gridPos": {
+          "h": 7,
+          "w": 8,
+          "x": 0,
+          "y": 17
+        },
+        "id": 1,
+        "options": {
+          "legend": {
+            "calcs": [
+              "lastNotNull"
+            ],
+            "displayMode": "table",
+            "placement": "bottom",
+            "showLegend": true
+          },
+          "tooltip": {
+            "maxHeight": 600,
+            "mode": "multi",
+            "sort": "none"
+          }
+        },
+        "targets": [
+          {
+            "datasource": {
+              "type": "prometheus",
+              "uid": "${datasource}"
+            },
+            "editorMode": "code",
+            "expr": "sum(rate(${prefix}foyer_storage_op_total[$__rate_interval])) by (name, op)",
+            "instant": false,
+            "legendFormat": "{{name}} - storage - {{op}}",
+            "range": true,
+            "refId": "A"
+          }
+        ],
+        "title": "Op",
+        "type": "timeseries"
+      },
+      {
+        "datasource": {
+          "type": "prometheus",
+          "uid": "${datasource}"
+        },
+        "fieldConfig": {
+          "defaults": {
+            "color": {
+              "mode": "palette-classic"
+            },
+            "custom": {
+              "axisBorderShow": false,
+              "axisCenteredZero": false,
+              "axisColorMode": "text",
+              "axisLabel": "",
+              "axisPlacement": "auto",
+              "barAlignment": 0,
+              "drawStyle": "line",
+              "fillOpacity": 10,
+              "gradientMode": "none",
+              "hideFrom": {
+                "legend": false,
+                "tooltip": false,
+                "viz": false
+              },
+              "insertNulls": false,
+              "lineInterpolation": "linear",
+              "lineWidth": 1,
+              "pointSize": 5,
+              "scaleDistribution": {
+                "type": "linear"
+              },
+              "showPoints": "auto",
+              "spanNulls": false,
+              "stacking": {
+                "group": "A",
+                "mode": "none"
+              },
+              "thresholdsStyle": {
+                "mode": "off"
+              }
+            },
+            "mappings": [],
+            "min": 0,
+            "thresholds": {
+              "mode": "absolute",
+              "steps": [
+                {
+                  "color": "green",
+                  "value": null
+                },
+                {
+                  "color": "red",
+                  "value": 80
+                }
+              ]
+            },
+            "unit": "s"
+          },
+          "overrides": []
+        },
+        "gridPos": {
+          "h": 7,
+          "w": 8,
+          "x": 8,
+          "y": 17
+        },
+        "id": 16,
+        "options": {
+          "legend": {
+            "calcs": [
+              "lastNotNull"
+            ],
+            "displayMode": "table",
+            "placement": "bottom",
+            "showLegend": true
+          },
+          "tooltip": {
+            "maxHeight": 600,
+            "mode": "multi",
+            "sort": "none"
+          }
+        },
+        "targets": [
+          {
+            "datasource": {
+              "type": "prometheus",
+              "uid": "${datasource}"
+            },
+            "editorMode": "code",
+            "expr": "histogram_quantile(0.5, sum(rate(${prefix}foyer_storage_op_duration_bucket[$__rate_interval])) by (le, name, op)) ",
+            "instant": false,
+            "legendFormat": "p50 - {{name}} - storage - {{op}}",
+            "range": true,
+            "refId": "A"
+          },
+          {
+            "datasource": {
+              "type": "prometheus",
+              "uid": "${datasource}"
+            },
+            "editorMode": "code",
+            "expr": "histogram_quantile(0.9, sum(rate(${prefix}foyer_storage_op_duration_bucket[$__rate_interval])) by (le, name, op)) ",
+            "hide": false,
+            "instant": false,
+            "legendFormat": "p90 - {{name}} - storage - {{op}}",
+            "range": true,
+            "refId": "B"
+          },
+          {
+            "datasource": {
+              "type": "prometheus",
+              "uid": "${datasource}"
+            },
+            "editorMode": "code",
+            "expr": "histogram_quantile(0.99, sum(rate(${prefix}foyer_storage_op_duration_bucket[$__rate_interval])) by (le, name, op)) ",
+            "hide": false,
+            "instant": false,
+            "legendFormat": "p99 - {{name}} - storage - {{op}}",
+            "range": true,
+            "refId": "C"
+          },
+          {
+            "datasource": {
+              "type": "prometheus",
+              "uid": "${datasource}"
+            },
+            "editorMode": "code",
+            "expr": "histogram_quantile(1.0, sum(rate(${prefix}foyer_storage_op_duration_bucket[$__rate_interval])) by (le, name, op)) ",
+            "hide": false,
+            "instant": false,
+            "legendFormat": "pmax - {{name}} - storage - {{op}}",
+            "range": true,
+            "refId": "D"
+          },
+          {
+            "datasource": {
+              "type": "prometheus",
+              "uid": "${datasource}"
+            },
+            "editorMode": "code",
+            "expr": "sum(rate(${prefix}foyer_storage_op_duration_sum[$__rate_interval])) by (le, name, op) / sum(rate(${prefix}foyer_storage_op_duration_count[$__rate_interval])) by (le, name, op)",
+            "hide": false,
+            "instant": false,
+            "legendFormat": "pavg - {{name}} - storage - {{op}}",
+            "range": true,
+            "refId": "E"
+          }
+        ],
+        "title": "Op Duration",
+        "type": "timeseries"
+      },
+      {
+        "datasource": {
+          "type": "prometheus",
+          "uid": "${datasource}"
+        },
+        "fieldConfig": {
+          "defaults": {
+            "color": {
+              "mode": "palette-classic"
+            },
+            "custom": {
+              "axisBorderShow": false,
+              "axisCenteredZero": false,
+              "axisColorMode": "text",
+              "axisLabel": "",
+              "axisPlacement": "auto",
+              "barAlignment": 0,
+              "drawStyle": "line",
+              "fillOpacity": 10,
+              "gradientMode": "none",
+              "hideFrom": {
+                "legend": false,
+                "tooltip": false,
+                "viz": false
+              },
+              "insertNulls": false,
+              "lineInterpolation": "linear",
+              "lineWidth": 1,
+              "pointSize": 5,
+              "scaleDistribution": {
+                "type": "linear"
+              },
+              "showPoints": "auto",
+              "spanNulls": false,
+              "stacking": {
+                "group": "A",
+                "mode": "none"
+              },
+              "thresholdsStyle": {
+                "mode": "off"
+              }
+            },
+            "mappings": [],
+            "min": 0,
+            "thresholds": {
+              "mode": "absolute",
+              "steps": [
+                {
+                  "color": "green",
+                  "value": null
+                },
+                {
+                  "color": "red",
+                  "value": 80
+                }
+              ]
+            }
+          },
+          "overrides": [
+            {
+              "matcher": {
+                "id": "byFrameRefID",
+                "options": "B"
+              },
+              "properties": [
+                {
+                  "id": "unit"
+                }
+              ]
+            }
+          ]
+        },
+        "gridPos": {
+          "h": 7,
+          "w": 8,
+          "x": 16,
+          "y": 17
+        },
+        "id": 27,
+        "options": {
+          "legend": {
+            "calcs": [
+              "lastNotNull"
+            ],
+            "displayMode": "table",
+            "placement": "bottom",
+            "showLegend": true
+          },
+          "tooltip": {
+            "maxHeight": 600,
+            "mode": "multi",
+            "sort": "none"
+          }
+        },
+        "targets": [
+          {
+            "datasource": {
+              "type": "prometheus",
+              "uid": "${datasource}"
+            },
+            "editorMode": "code",
+            "expr": "sum(${prefix}foyer_storage_region) by (name, type)",
+            "instant": false,
+            "legendFormat": "{{name}} - region - {{type}}",
+            "range": true,
+            "refId": "A"
+          }
+        ],
+        "title": "Region Count",
+        "type": "timeseries"
+      },
+      {
+        "datasource": {
+          "type": "prometheus",
+          "uid": "${datasource}"
+        },
+        "fieldConfig": {
+          "defaults": {
+            "color": {
+              "mode": "palette-classic"
+            },
+            "custom": {
+              "axisBorderShow": false,
+              "axisCenteredZero": false,
+              "axisColorMode": "text",
+              "axisLabel": "",
+              "axisPlacement": "auto",
+              "barAlignment": 0,
+              "drawStyle": "line",
+              "fillOpacity": 10,
+              "gradientMode": "none",
+              "hideFrom": {
+                "legend": false,
+                "tooltip": false,
+                "viz": false
+              },
+              "insertNulls": false,
+              "lineInterpolation": "linear",
+              "lineWidth": 1,
+              "pointSize": 5,
+              "scaleDistribution": {
+                "type": "linear"
+              },
+              "showPoints": "auto",
+              "spanNulls": false,
+              "stacking": {
+                "group": "A",
+                "mode": "none"
+              },
+              "thresholdsStyle": {
+                "mode": "off"
+              }
+            },
+            "mappings": [],
+            "min": 0,
+            "thresholds": {
+              "mode": "absolute",
+              "steps": [
+                {
+                  "color": "green",
+                  "value": null
+                },
+                {
+                  "color": "red",
+                  "value": 80
+                }
+              ]
+            },
+            "unit": "ops"
+          },
+          "overrides": []
+        },
+        "gridPos": {
+          "h": 7,
+          "w": 8,
+          "x": 0,
+          "y": 24
+        },
+        "id": 2,
+        "options": {
+          "legend": {
+            "calcs": [
+              "lastNotNull"
+            ],
+            "displayMode": "table",
+            "placement": "bottom",
+            "showLegend": true
+          },
+          "tooltip": {
+            "maxHeight": 600,
+            "mode": "multi",
+            "sort": "none"
+          }
+        },
+        "targets": [
+          {
+            "datasource": {
+              "type": "prometheus",
+              "uid": "${datasource}"
+            },
+            "editorMode": "code",
+            "expr": "sum(rate(${prefix}foyer_storage_inner_op_total[$__rate_interval])) by (name, op)",
+            "instant": false,
+            "legendFormat": "{{name}} - storage - {{op}}",
+            "range": true,
+            "refId": "A"
+          }
+        ],
+        "title": "Inner Op",
+        "type": "timeseries"
+      },
+      {
+        "datasource": {
+          "type": "prometheus",
+          "uid": "${datasource}"
+        },
+        "fieldConfig": {
+          "defaults": {
+            "color": {
+              "mode": "palette-classic"
+            },
+            "custom": {
+              "axisBorderShow": false,
+              "axisCenteredZero": false,
+              "axisColorMode": "text",
+              "axisLabel": "",
+              "axisPlacement": "auto",
+              "barAlignment": 0,
+              "drawStyle": "line",
+              "fillOpacity": 10,
+              "gradientMode": "none",
+              "hideFrom": {
+                "legend": false,
+                "tooltip": false,
+                "viz": false
+              },
+              "insertNulls": false,
+              "lineInterpolation": "linear",
+              "lineWidth": 1,
+              "pointSize": 5,
+              "scaleDistribution": {
+                "type": "linear"
+              },
+              "showPoints": "auto",
+              "spanNulls": false,
+              "stacking": {
+                "group": "A",
+                "mode": "none"
+              },
+              "thresholdsStyle": {
+                "mode": "off"
+              }
+            },
+            "mappings": [],
+            "min": 0,
+            "thresholds": {
+              "mode": "absolute",
+              "steps": [
+                {
+                  "color": "green",
+                  "value": null
+                },
+                {
+                  "color": "red",
+                  "value": 80
+                }
+              ]
+            },
+            "unit": "s"
+          },
+          "overrides": []
+        },
+        "gridPos": {
+          "h": 7,
+          "w": 8,
+          "x": 8,
+          "y": 24
+        },
+        "id": 17,
+        "options": {
+          "legend": {
+            "calcs": [
+              "lastNotNull"
+            ],
+            "displayMode": "table",
+            "placement": "bottom",
+            "showLegend": true
+          },
+          "tooltip": {
+            "maxHeight": 600,
+            "mode": "multi",
+            "sort": "none"
+          }
+        },
+        "targets": [
+          {
+            "datasource": {
+              "type": "prometheus",
+              "uid": "${datasource}"
+            },
+            "editorMode": "code",
+            "expr": "histogram_quantile(0.5, sum(rate(${prefix}foyer_storage_inner_op_duration_bucket[$__rate_interval])) by (le, name, op)) ",
+            "instant": false,
+            "legendFormat": "p50 - {{name}} - storage - {{op}}",
+            "range": true,
+            "refId": "A"
+          },
+          {
+            "datasource": {
+              "type": "prometheus",
+              "uid": "${datasource}"
+            },
+            "editorMode": "code",
+            "expr": "histogram_quantile(0.9, sum(rate(${prefix}foyer_storage_inner_op_duration_bucket[$__rate_interval])) by (le, name, op)) ",
+            "hide": false,
+            "instant": false,
+            "legendFormat": "p90 - {{name}} - storage - {{op}}",
+            "range": true,
+            "refId": "B"
+          },
+          {
+            "datasource": {
+              "type": "prometheus",
+              "uid": "${datasource}"
+            },
+            "editorMode": "code",
+            "expr": "histogram_quantile(0.99, sum(rate(${prefix}foyer_storage_inner_op_duration_bucket[$__rate_interval])) by (le, name, op)) ",
+            "hide": false,
+            "instant": false,
+            "legendFormat": "p99 - {{name}} - storage - {{op}}",
+            "range": true,
+            "refId": "C"
+          },
+          {
+            "datasource": {
+              "type": "prometheus",
+              "uid": "${datasource}"
+            },
+            "editorMode": "code",
+            "expr": "histogram_quantile(1.0, sum(rate(${prefix}foyer_storage_inner_op_duration_bucket[$__rate_interval])) by (le, name, op)) ",
+            "hide": false,
+            "instant": false,
+            "legendFormat": "pmax - {{name}} - storage - {{op}}",
+            "range": true,
+            "refId": "D"
+          },
+          {
+            "datasource": {
+              "type": "prometheus",
+              "uid": "${datasource}"
+            },
+            "editorMode": "code",
+            "expr": "sum(rate(${prefix}foyer_storage_inner_op_duration_sum[$__rate_interval])) by (le, name, op) / sum(rate(${prefix}foyer_storage_inner_op_duration_count[$__rate_interval])) by (le, name, op)",
+            "hide": false,
+            "instant": false,
+            "legendFormat": "pavg - {{name}} - storage - {{op}}",
+            "range": true,
+            "refId": "E"
+          }
+        ],
+        "title": "Inner Op Duration",
+        "type": "timeseries"
+      },
+      {
+        "datasource": {
+          "type": "prometheus",
+          "uid": "${datasource}"
+        },
+        "fieldConfig": {
+          "defaults": {
+            "color": {
+              "mode": "palette-classic"
+            },
+            "custom": {
+              "axisBorderShow": false,
+              "axisCenteredZero": false,
+              "axisColorMode": "text",
+              "axisLabel": "",
+              "axisPlacement": "auto",
+              "barAlignment": 0,
+              "drawStyle": "line",
+              "fillOpacity": 10,
+              "gradientMode": "none",
+              "hideFrom": {
+                "legend": false,
+                "tooltip": false,
+                "viz": false
+              },
+              "insertNulls": false,
+              "lineInterpolation": "linear",
+              "lineWidth": 1,
+              "pointSize": 5,
+              "scaleDistribution": {
+                "type": "linear"
+              },
+              "showPoints": "auto",
+              "spanNulls": false,
+              "stacking": {
+                "group": "A",
+                "mode": "none"
+              },
+              "thresholdsStyle": {
+                "mode": "off"
+              }
+            },
+            "mappings": [],
+            "min": 0,
+            "thresholds": {
+              "mode": "absolute",
+              "steps": [
+                {
+                  "color": "green",
+                  "value": null
+                },
+                {
+                  "color": "red",
+                  "value": 80
+                }
+              ]
+            },
+            "unit": "decbytes"
+          },
+          "overrides": []
+        },
+        "gridPos": {
+          "h": 7,
+          "w": 8,
+          "x": 16,
+          "y": 24
+        },
+        "id": 28,
+        "options": {
+          "legend": {
+            "calcs": [
+              "lastNotNull"
+            ],
+            "displayMode": "table",
+            "placement": "bottom",
+            "showLegend": true
+          },
+          "tooltip": {
+            "maxHeight": 600,
+            "mode": "multi",
+            "sort": "none"
+          }
+        },
+        "targets": [
+          {
+            "datasource": {
+              "type": "prometheus",
+              "uid": "${datasource}"
+            },
+            "editorMode": "code",
+            "expr": "sum(${prefix}foyer_storage_region) by (name, type) * on(name) group_left() ${prefix}foyer_storage_region_size_bytes",
+            "instant": false,
+            "legendFormat": "{{name}} - region - {{type}}",
+            "range": true,
+            "refId": "A"
+          }
+        ],
+        "title": "Region Size",
+        "type": "timeseries"
+      },
+      {
+        "datasource": {
+          "type": "prometheus",
+          "uid": "${datasource}"
+        },
+        "fieldConfig": {
+          "defaults": {
+            "color": {
+              "mode": "palette-classic"
+            },
+            "custom": {
+              "axisBorderShow": false,
+              "axisCenteredZero": false,
+              "axisColorMode": "text",
+              "axisLabel": "",
+              "axisPlacement": "auto",
+              "barAlignment": 0,
+              "drawStyle": "line",
+              "fillOpacity": 10,
+              "gradientMode": "none",
+              "hideFrom": {
+                "legend": false,
+                "tooltip": false,
+                "viz": false
+              },
+              "insertNulls": false,
+              "lineInterpolation": "linear",
+              "lineWidth": 1,
+              "pointSize": 5,
+              "scaleDistribution": {
+                "type": "linear"
+              },
+              "showPoints": "auto",
+              "spanNulls": false,
+              "stacking": {
+                "group": "A",
+                "mode": "none"
+              },
+              "thresholdsStyle": {
+                "mode": "off"
+              }
+            },
+            "mappings": [],
+            "min": 0,
+            "thresholds": {
+              "mode": "absolute",
+              "steps": [
+                {
+                  "color": "green",
+                  "value": null
+                },
+                {
+                  "color": "red",
+                  "value": 80
+                }
+              ]
+            },
+            "unit": "percentunit"
+          },
+          "overrides": []
+        },
+        "gridPos": {
+          "h": 7,
+          "w": 8,
+          "x": 0,
+          "y": 31
+        },
+        "id": 18,
+        "options": {
+          "legend": {
+            "calcs": [
+              "lastNotNull"
+            ],
+            "displayMode": "table",
+            "placement": "bottom",
+            "showLegend": true
+          },
+          "tooltip": {
+            "maxHeight": 600,
+            "mode": "multi",
+            "sort": "none"
+          }
+        },
+        "targets": [
+          {
+            "datasource": {
+              "type": "prometheus",
+              "uid": "${datasource}"
+            },
+            "editorMode": "code",
+            "expr": "sum(rate(${prefix}foyer_storage_op_total{op=\"hit\"}[$__rate_interval])) by (name) / (sum(rate(${prefix}foyer_storage_op_total{op=\"hit\"}[$__rate_interval])) by (name) + sum(rate(${prefix}foyer_storage_op_total{op=\"miss\"}[$__rate_interval])) by (name)) ",
+            "instant": false,
+            "legendFormat": "{{name}} - storage - hit ratio",
+            "range": true,
+            "refId": "A"
+          }
+        ],
+        "title": "Hit Ratio",
+        "type": "timeseries"
+      },
+      {
+        "datasource": {
+          "type": "prometheus",
+          "uid": "${datasource}"
+        },
+        "fieldConfig": {
+          "defaults": {
+            "color": {
+              "mode": "palette-classic"
+            },
+            "custom": {
+              "axisBorderShow": false,
+              "axisCenteredZero": false,
+              "axisColorMode": "text",
+              "axisLabel": "",
+              "axisPlacement": "auto",
+              "barAlignment": 0,
+              "drawStyle": "line",
+              "fillOpacity": 10,
+              "gradientMode": "none",
+              "hideFrom": {
+                "legend": false,
+                "tooltip": false,
+                "viz": false
+              },
+              "insertNulls": false,
+              "lineInterpolation": "linear",
+              "lineWidth": 1,
+              "pointSize": 5,
+              "scaleDistribution": {
+                "type": "linear"
+              },
+              "showPoints": "auto",
+              "spanNulls": false,
+              "stacking": {
+                "group": "A",
+                "mode": "none"
+              },
+              "thresholdsStyle": {
+                "mode": "off"
+              }
+            },
+            "mappings": [],
+            "min": 0,
+            "thresholds": {
+              "mode": "absolute",
+              "steps": [
+                {
+                  "color": "green",
+                  "value": null
+                },
+                {
+                  "color": "red",
+                  "value": 80
+                }
+              ]
+            },
+            "unit": "s"
+          },
+          "overrides": []
+        },
+        "gridPos": {
+          "h": 7,
+          "w": 8,
+          "x": 8,
+          "y": 31
+        },
+        "id": 29,
+        "options": {
+          "legend": {
+            "calcs": [
+              "lastNotNull"
+            ],
+            "displayMode": "table",
+            "placement": "bottom",
+            "showLegend": true
+          },
+          "tooltip": {
+            "maxHeight": 600,
+            "mode": "multi",
+            "sort": "none"
+          }
+        },
+        "targets": [
+          {
+            "datasource": {
+              "type": "prometheus",
+              "uid": "${datasource}"
+            },
+            "editorMode": "code",
+            "expr": "histogram_quantile(0.5, sum(rate(${prefix}foyer_storage_entry_serde_duration_bucket[$__rate_interval])) by (le, name, op))",
+            "instant": false,
+            "legendFormat": "p50 - {{name}} - storage - {{op}}",
+            "range": true,
+            "refId": "A"
+          },
+          {
+            "datasource": {
+              "type": "prometheus",
+              "uid": "${datasource}"
+            },
+            "editorMode": "code",
+            "expr": "histogram_quantile(0.9, sum(rate(${prefix}foyer_storage_entry_serde_duration_bucket[$__rate_interval])) by (le, name, op))",
+            "hide": false,
+            "instant": false,
+            "legendFormat": "p90 - {{name}} - storage - {{op}}",
+            "range": true,
+            "refId": "B"
+          },
+          {
+            "datasource": {
+              "type": "prometheus",
+              "uid": "${datasource}"
+            },
+            "editorMode": "code",
+            "expr": "histogram_quantile(0.99, sum(rate(${prefix}foyer_storage_entry_serde_duration_bucket[$__rate_interval])) by (le, name, op))",
+            "hide": false,
+            "instant": false,
+            "legendFormat": "p99 - {{name}} - storage - {{op}}",
+            "range": true,
+            "refId": "C"
+          },
+          {
+            "datasource": {
+              "type": "prometheus",
+              "uid": "${datasource}"
+            },
+            "editorMode": "code",
+            "expr": "histogram_quantile(1.0, sum(rate(${prefix}foyer_storage_entry_serde_duration_bucket[$__rate_interval])) by (le, name, op))",
+            "hide": false,
+            "instant": false,
+            "legendFormat": "pmax - {{name}} - storage - {{op}}",
+            "range": true,
+            "refId": "D"
+          },
+          {
+            "datasource": {
+              "type": "prometheus",
+              "uid": "${datasource}"
+            },
+            "editorMode": "code",
+            "expr": "sum(rate(${prefix}foyer_storage_entry_serde_duration_sum[$__rate_interval])) by (le, name, op) / sum(rate(${prefix}foyer_storage_entry_serde_duration_count[$__rate_interval])) by (le, name, op)",
+            "hide": false,
+            "instant": false,
+            "legendFormat": "pavg - {{name}} - storage - {{op}}",
+            "range": true,
+            "refId": "E"
+          }
+        ],
+        "title": "Serde Duration",
+        "type": "timeseries"
+      },
+      {
+        "datasource": {
+          "type": "prometheus",
+          "uid": "${datasource}"
+        },
+        "fieldConfig": {
+          "defaults": {
+            "color": {
+              "mode": "palette-classic"
+            },
+            "custom": {
+              "axisBorderShow": false,
+              "axisCenteredZero": false,
+              "axisColorMode": "text",
+              "axisLabel": "",
+              "axisPlacement": "auto",
+              "barAlignment": 0,
+              "drawStyle": "line",
+              "fillOpacity": 10,
+              "gradientMode": "none",
+              "hideFrom": {
+                "legend": false,
+                "tooltip": false,
+                "viz": false
+              },
+              "insertNulls": false,
+              "lineInterpolation": "linear",
+              "lineWidth": 1,
+              "pointSize": 5,
+              "scaleDistribution": {
+                "type": "linear"
+              },
+              "showPoints": "auto",
+              "spanNulls": false,
+              "stacking": {
+                "group": "A",
+                "mode": "none"
+              },
+              "thresholdsStyle": {
+                "mode": "off"
+              }
+            },
+            "mappings": [],
+            "min": 0,
+            "thresholds": {
+              "mode": "absolute",
+              "steps": [
+                {
+                  "color": "green",
+                  "value": null
+                },
+                {
+                  "color": "red",
+                  "value": 80
+                }
+              ]
+            },
+            "unit": "none"
+          },
+          "overrides": []
+        },
+        "gridPos": {
+          "h": 7,
+          "w": 8,
+          "x": 16,
+          "y": 31
+        },
+        "id": 30,
+        "options": {
+          "legend": {
+            "calcs": [
+              "lastNotNull"
+            ],
+            "displayMode": "table",
+            "placement": "bottom",
+            "showLegend": true
+          },
+          "tooltip": {
+            "maxHeight": 600,
+            "mode": "multi",
+            "sort": "none"
+          }
+        },
+        "targets": [
+          {
+            "datasource": {
+              "type": "prometheus",
+              "uid": "${datasource}"
+            },
+            "editorMode": "code",
+            "expr": "histogram_quantile(0.5, sum(rate(${prefix}foyer_storage_lodc_buffer_efficiency_bucket[$__rate_interval])) by (le, name)) ",
+            "instant": false,
+            "legendFormat": "p50 - {{name}} - efficiency",
+            "range": true,
+            "refId": "A"
+          },
+          {
+            "datasource": {
+              "type": "prometheus",
+              "uid": "${datasource}"
+            },
+            "editorMode": "code",
+            "expr": "histogram_quantile(0.9, sum(rate(${prefix}foyer_storage_lodc_buffer_efficiency_bucket[$__rate_interval])) by (le, name)) ",
+            "hide": false,
+            "instant": false,
+            "legendFormat": "p90 - {{name}} - efficiency",
+            "range": true,
+            "refId": "B"
+          },
+          {
+            "datasource": {
+              "type": "prometheus",
+              "uid": "${datasource}"
+            },
+            "editorMode": "code",
+            "expr": "histogram_quantile(0.99, sum(rate(${prefix}foyer_storage_lodc_buffer_efficiency_bucket[$__rate_interval])) by (le, name)) ",
+            "hide": false,
+            "instant": false,
+            "legendFormat": "p99 - {{name}} - efficiency",
+            "range": true,
+            "refId": "C"
+          },
+          {
+            "datasource": {
+              "type": "prometheus",
+              "uid": "${datasource}"
+            },
+            "editorMode": "code",
+            "expr": "histogram_quantile(1.0, sum(rate(${prefix}foyer_storage_lodc_buffer_efficiency_bucket[$__rate_interval])) by (le, name)) ",
+            "hide": false,
+            "instant": false,
+            "legendFormat": "pmax - {{name}} - efficiency",
+            "range": true,
+            "refId": "D"
+          },
+          {
+            "datasource": {
+              "type": "prometheus",
+              "uid": "${datasource}"
+            },
+            "editorMode": "code",
+            "expr": "sum(rate(${prefix}foyer_storage_lodc_buffer_efficiency_sum[$__rate_interval])) by (le, name) / sum(rate(${prefix}foyer_storage_lodc_buffer_efficiency_count[$__rate_interval])) by (le, name)",
+            "format": "time_series",
+            "hide": false,
+            "instant": false,
+            "legendFormat": "pavg - {{name}} - efficiency",
+            "range": true,
+            "refId": "E"
+          }
+        ],
+        "title": "LODC Buffer Efficiency",
+        "type": "timeseries"
+      },
+      {
+        "datasource": {
+          "type": "prometheus",
+          "uid": "${datasource}"
+        },
+        "fieldConfig": {
+          "defaults": {
+            "color": {
+              "mode": "palette-classic"
+            },
+            "custom": {
+              "axisBorderShow": false,
+              "axisCenteredZero": false,
+              "axisColorMode": "text",
+              "axisLabel": "",
+              "axisPlacement": "auto",
+              "barAlignment": 0,
+              "drawStyle": "line",
+              "fillOpacity": 10,
+              "gradientMode": "none",
+              "hideFrom": {
+                "legend": false,
+                "tooltip": false,
+                "viz": false
+              },
+              "insertNulls": false,
+              "lineInterpolation": "linear",
+              "lineWidth": 1,
+              "pointSize": 5,
+              "scaleDistribution": {
+                "type": "linear"
+              },
+              "showPoints": "auto",
+              "spanNulls": false,
+              "stacking": {
+                "group": "A",
+                "mode": "none"
+              },
+              "thresholdsStyle": {
+                "mode": "off"
+              }
+            },
+            "mappings": [],
+            "min": 0,
+            "thresholds": {
+              "mode": "absolute",
+              "steps": [
+                {
+                  "color": "green",
+                  "value": null
+                },
+                {
+                  "color": "red",
+                  "value": 80
+                }
+              ]
+            },
+            "unit": "dtdurations"
+          },
+          "overrides": []
+        },
+        "gridPos": {
+          "h": 7,
+          "w": 8,
+          "x": 0,
+          "y": 38
+        },
+        "id": 31,
+        "options": {
+          "legend": {
+            "calcs": [
+              "lastNotNull"
+            ],
+            "displayMode": "table",
+            "placement": "bottom",
+            "showLegend": true
+          },
+          "tooltip": {
+            "maxHeight": 600,
+            "mode": "multi",
+            "sort": "none"
+          }
+        },
+        "targets": [
+          {
+            "datasource": {
+              "type": "prometheus",
+              "uid": "${datasource}"
+            },
+            "editorMode": "code",
+            "expr": "histogram_quantile(0.5, sum(rate(${prefix}foyer_storage_lodc_recover_duration_bucket[$__rate_interval])) by (le, name)) ",
+            "instant": false,
+            "legendFormat": "p50 - {{name}} - efficiency",
+            "range": true,
+            "refId": "A"
+          },
+          {
+            "datasource": {
+              "type": "prometheus",
+              "uid": "${datasource}"
+            },
+            "editorMode": "code",
+            "expr": "histogram_quantile(0.9, sum(rate(${prefix}foyer_storage_lodc_recover_duration_bucket[$__rate_interval])) by (le, name)) ",
+            "hide": false,
+            "instant": false,
+            "legendFormat": "p90 - {{name}} - efficiency",
+            "range": true,
+            "refId": "B"
+          },
+          {
+            "datasource": {
+              "type": "prometheus",
+              "uid": "${datasource}"
+            },
+            "editorMode": "code",
+            "expr": "histogram_quantile(0.99, sum(rate(${prefix}foyer_storage_lodc_recover_duration_bucket[$__rate_interval])) by (le, name)) ",
+            "hide": false,
+            "instant": false,
+            "legendFormat": "p99 - {{name}} - efficiency",
+            "range": true,
+            "refId": "C"
+          },
+          {
+            "datasource": {
+              "type": "prometheus",
+              "uid": "${datasource}"
+            },
+            "editorMode": "code",
+            "expr": "histogram_quantile(1.0, sum(rate(${prefix}foyer_storage_lodc_recover_duration_bucket[$__rate_interval])) by (le, name)) ",
+            "hide": false,
+            "instant": false,
+            "legendFormat": "pmax - {{name}} - efficiency",
+            "range": true,
+            "refId": "D"
+          },
+          {
+            "datasource": {
+              "type": "prometheus",
+              "uid": "${datasource}"
+            },
+            "editorMode": "code",
+            "expr": "sum(rate(${prefix}foyer_storage_lodc_recover_duration_sum[$__rate_interval])) by (le, name) / sum(rate(${prefix}foyer_storage_lodc_recover_duration_count[$__rate_interval])) by (le, name)",
+            "format": "time_series",
+            "hide": false,
+            "instant": false,
+            "legendFormat": "pavg - {{name}} - efficiency",
+            "range": true,
+            "refId": "E"
+          }
+        ],
+        "title": "LODC Recover Duration",
+        "type": "timeseries"
+      },
+      {
+        "datasource": {
+          "type": "prometheus",
+          "uid": "${datasource}"
+        },
+        "fieldConfig": {
+          "defaults": {
+            "color": {
+              "mode": "palette-classic"
+            },
+            "custom": {
+              "axisBorderShow": false,
+              "axisCenteredZero": false,
+              "axisColorMode": "text",
+              "axisLabel": "",
+              "axisPlacement": "auto",
+              "barAlignment": 0,
+              "drawStyle": "line",
+              "fillOpacity": 10,
+              "gradientMode": "none",
+              "hideFrom": {
+                "legend": false,
+                "tooltip": false,
+                "viz": false
+              },
+              "insertNulls": false,
+              "lineInterpolation": "linear",
+              "lineWidth": 1,
+              "pointSize": 5,
+              "scaleDistribution": {
+                "type": "linear"
+              },
+              "showPoints": "auto",
+              "spanNulls": false,
+              "stacking": {
+                "group": "A",
+                "mode": "none"
+              },
+              "thresholdsStyle": {
+                "mode": "off"
+              }
+            },
+            "mappings": [],
+            "min": 0,
+            "thresholds": {
+              "mode": "absolute",
+              "steps": [
+                {
+                  "color": "green",
+                  "value": null
+                },
+                {
+                  "color": "red",
+                  "value": 80
+                }
+              ]
+            },
+            "unit": "ops"
+          },
+          "overrides": []
+        },
+        "gridPos": {
+          "h": 7,
+          "w": 8,
+          "x": 8,
+          "y": 38
+        },
+        "id": 32,
+        "options": {
+          "legend": {
+            "calcs": [
+              "lastNotNull"
+            ],
+            "displayMode": "table",
+            "placement": "bottom",
+            "showLegend": true
+          },
+          "tooltip": {
+            "maxHeight": 600,
+            "mode": "multi",
+            "sort": "none"
+          }
+        },
+        "targets": [
+          {
+            "datasource": {
+              "type": "prometheus",
+              "uid": "${datasource}"
+            },
+            "editorMode": "code",
+            "expr": "sum(rate(${prefix}foyer_storage_lodc_op_total[$__rate_interval])) by (name, op)",
+            "instant": false,
+            "legendFormat": "{{name}} - storage - {{op}}",
+            "range": true,
+            "refId": "A"
+          }
+        ],
+        "title": "LODC Op",
+        "type": "timeseries"
+      },
+      {
+        "collapsed": false,
+        "gridPos": {
+          "h": 1,
+          "w": 24,
+          "x": 0,
+          "y": 45
+        },
+        "id": 19,
+        "panels": [],
+        "title": "Storage (Disk)",
+        "type": "row"
+      },
+      {
+        "datasource": {
+          "type": "prometheus",
+          "uid": "${datasource}"
+        },
+        "fieldConfig": {
+          "defaults": {
+            "color": {
+              "mode": "palette-classic"
+            },
+            "custom": {
+              "axisBorderShow": false,
+              "axisCenteredZero": false,
+              "axisColorMode": "text",
+              "axisLabel": "",
+              "axisPlacement": "auto",
+              "barAlignment": 0,
+              "drawStyle": "line",
+              "fillOpacity": 10,
+              "gradientMode": "none",
+              "hideFrom": {
+                "legend": false,
+                "tooltip": false,
+                "viz": false
+              },
+              "insertNulls": false,
+              "lineInterpolation": "linear",
+              "lineWidth": 1,
+              "pointSize": 5,
+              "scaleDistribution": {
+                "type": "linear"
+              },
+              "showPoints": "auto",
+              "spanNulls": false,
+              "stacking": {
+                "group": "A",
+                "mode": "none"
+              },
+              "thresholdsStyle": {
+                "mode": "off"
+              }
+            },
+            "mappings": [],
+            "min": 0,
+            "thresholds": {
+              "mode": "absolute",
+              "steps": [
+                {
+                  "color": "green",
+                  "value": null
+                },
+                {
+                  "color": "red",
+                  "value": 80
+                }
+              ]
+            },
+            "unit": "ops"
+          },
+          "overrides": []
+        },
+        "gridPos": {
+          "h": 7,
+          "w": 8,
+          "x": 0,
+          "y": 46
+        },
+        "id": 20,
+        "options": {
+          "legend": {
+            "calcs": [
+              "lastNotNull"
+            ],
+            "displayMode": "table",
+            "placement": "bottom",
+            "showLegend": true
+          },
+          "tooltip": {
+            "maxHeight": 600,
+            "mode": "multi",
+            "sort": "none"
+          }
+        },
+        "targets": [
+          {
+            "datasource": {
+              "type": "prometheus",
+              "uid": "${datasource}"
+            },
+            "editorMode": "code",
+            "expr": "sum(rate(${prefix}foyer_storage_disk_io_total[$__rate_interval])) by (name, op)",
+            "instant": false,
+            "legendFormat": "{{name}} - disk io - {{op}}",
+            "range": true,
+            "refId": "A"
+          }
+        ],
+        "title": "Disk IO",
+        "type": "timeseries"
+      },
+      {
+        "datasource": {
+          "type": "prometheus",
+          "uid": "${datasource}"
+        },
+        "fieldConfig": {
+          "defaults": {
+            "color": {
+              "mode": "palette-classic"
+            },
+            "custom": {
+              "axisBorderShow": false,
+              "axisCenteredZero": false,
+              "axisColorMode": "text",
+              "axisLabel": "",
+              "axisPlacement": "auto",
+              "barAlignment": 0,
+              "drawStyle": "line",
+              "fillOpacity": 10,
+              "gradientMode": "none",
+              "hideFrom": {
+                "legend": false,
+                "tooltip": false,
+                "viz": false
+              },
+              "insertNulls": false,
+              "lineInterpolation": "linear",
+              "lineWidth": 1,
+              "pointSize": 5,
+              "scaleDistribution": {
+                "type": "linear"
+              },
+              "showPoints": "auto",
+              "spanNulls": false,
+              "stacking": {
+                "group": "A",
+                "mode": "none"
+              },
+              "thresholdsStyle": {
+                "mode": "off"
+              }
+            },
+            "mappings": [],
+            "min": 0,
+            "thresholds": {
+              "mode": "absolute",
+              "steps": [
+                {
+                  "color": "green",
+                  "value": null
+                },
+                {
+                  "color": "red",
+                  "value": 80
+                }
+              ]
+            },
+            "unit": "s"
+          },
+          "overrides": []
+        },
+        "gridPos": {
+          "h": 7,
+          "w": 8,
+          "x": 8,
+          "y": 46
+        },
+        "id": 21,
+        "options": {
+          "legend": {
+            "calcs": [
+              "lastNotNull"
+            ],
+            "displayMode": "table",
+            "placement": "bottom",
+            "showLegend": true
+          },
+          "tooltip": {
+            "maxHeight": 600,
+            "mode": "multi",
+            "sort": "none"
+          }
+        },
+        "targets": [
+          {
+            "datasource": {
+              "type": "prometheus",
+              "uid": "${datasource}"
+            },
+            "editorMode": "code",
+            "expr": "histogram_quantile(0.5, sum(rate(${prefix}foyer_storage_disk_io_duration_bucket[$__rate_interval])) by (le, name, op)) ",
+            "instant": false,
+            "legendFormat": "p50 - {{name}} - disk io - {{op}}",
+            "range": true,
+            "refId": "A"
+          },
+          {
+            "datasource": {
+              "type": "prometheus",
+              "uid": "${datasource}"
+            },
+            "editorMode": "code",
+            "expr": "histogram_quantile(0.9, sum(rate(${prefix}foyer_storage_disk_io_duration_bucket[$__rate_interval])) by (le, name, op)) ",
+            "hide": false,
+            "instant": false,
+            "legendFormat": "p90 - {{name}} - disk io - {{op}}",
+            "range": true,
+            "refId": "B"
+          },
+          {
+            "datasource": {
+              "type": "prometheus",
+              "uid": "${datasource}"
+            },
+            "editorMode": "code",
+            "expr": "histogram_quantile(0.99, sum(rate(${prefix}foyer_storage_disk_io_duration_bucket[$__rate_interval])) by (le, name, op)) ",
+            "hide": false,
+            "instant": false,
+            "legendFormat": "p99 - {{name}} - disk io - {{op}}",
+            "range": true,
+            "refId": "C"
+          },
+          {
+            "datasource": {
+              "type": "prometheus",
+              "uid": "${datasource}"
+            },
+            "editorMode": "code",
+            "expr": "histogram_quantile(1.0, sum(rate(${prefix}foyer_storage_disk_io_duration_bucket[$__rate_interval])) by (le, name, op)) ",
+            "hide": false,
+            "instant": false,
+            "legendFormat": "pmax - {{name}} - disk io - {{op}}",
+            "range": true,
+            "refId": "D"
+          },
+          {
+            "datasource": {
+              "type": "prometheus",
+              "uid": "${datasource}"
+            },
+            "editorMode": "code",
+            "expr": "sum(rate(${prefix}foyer_storage_disk_io_duration_sum[$__rate_interval])) by (le, name, op) / sum(rate(${prefix}foyer_storage_disk_io_duration_count[$__rate_interval])) by (le, name, op)",
+            "hide": false,
+            "instant": false,
+            "legendFormat": "pavg - {{name}} - disk io - {{op}}",
+            "range": true,
+            "refId": "E"
+          }
+        ],
+        "title": "Disk IO Duration",
+        "type": "timeseries"
+      },
+      {
+        "datasource": {
+          "type": "prometheus",
+          "uid": "${datasource}"
+        },
+        "fieldConfig": {
+          "defaults": {
+            "color": {
+              "mode": "palette-classic"
+            },
+            "custom": {
+              "axisBorderShow": false,
+              "axisCenteredZero": false,
+              "axisColorMode": "text",
+              "axisLabel": "",
+              "axisPlacement": "auto",
+              "barAlignment": 0,
+              "drawStyle": "line",
+              "fillOpacity": 10,
+              "gradientMode": "none",
+              "hideFrom": {
+                "legend": false,
+                "tooltip": false,
+                "viz": false
+              },
+              "insertNulls": false,
+              "lineInterpolation": "linear",
+              "lineWidth": 1,
+              "pointSize": 5,
+              "scaleDistribution": {
+                "type": "linear"
+              },
+              "showPoints": "auto",
+              "spanNulls": false,
+              "stacking": {
+                "group": "A",
+                "mode": "none"
+              },
+              "thresholdsStyle": {
+                "mode": "off"
+              }
+            },
+            "mappings": [],
+            "min": 0,
+            "thresholds": {
+              "mode": "absolute",
+              "steps": [
+                {
+                  "color": "green",
+                  "value": null
+                },
+                {
+                  "color": "red",
+                  "value": 80
+                }
+              ]
+            },
+            "unit": "Bps"
+          },
+          "overrides": []
+        },
+        "gridPos": {
+          "h": 7,
+          "w": 8,
+          "x": 16,
+          "y": 46
+        },
+        "id": 5,
+        "options": {
+          "legend": {
+            "calcs": [
+              "lastNotNull"
+            ],
+            "displayMode": "table",
+            "placement": "bottom",
+            "showLegend": true
+          },
+          "tooltip": {
+            "maxHeight": 600,
+            "mode": "multi",
+            "sort": "none"
+          }
+        },
+        "targets": [
+          {
+            "datasource": {
+              "type": "prometheus",
+              "uid": "${datasource}"
+            },
+            "editorMode": "code",
+            "expr": "sum(rate(${prefix}foyer_storage_disk_io_bytes[$__rate_interval])) by (foyer, op, extra) ",
+            "instant": false,
+            "legendFormat": "{{foyer}} foyer storage - {{op}} {{extra}}",
+            "range": true,
+            "refId": "A"
+          }
+        ],
+        "title": "Op Thoughput",
+        "type": "timeseries"
+      }
+    ],
+    "refresh": "5s",
+    "schemaVersion": 39,
+    "tags": [],
+    "templating": {
+      "list": [
+        {
+          "current": {
+            "selected": false,
+            "text": "foyer",
+            "value": "P92AEBB27A9B79E22"
+          },
+          "hide": 0,
+          "includeAll": false,
+          "multi": false,
+          "name": "datasource",
+          "options": [],
+          "query": "prometheus",
+          "refresh": 1,
+          "regex": "",
+          "skipUrlSync": false,
+          "type": "datasource"
+        },
+        {
+          "current": {
+            "selected": false,
+            "text": "",
+            "value": ""
+          },
+          "hide": 0,
+          "name": "prefix",
+          "options": [
+            {
+              "selected": true,
+              "text": "",
+              "value": ""
+            }
+          ],
+          "query": "",
+          "skipUrlSync": false,
+          "type": "textbox"
+        }
+      ]
+    },
+    "time": {
+      "from": "now-5m",
+      "to": "now"
+    },
+    "timepicker": {},
+    "timezone": "",
+    "title": "foyer",
+    "uid": "f0e2058b-b292-457c-8ddf-9dbdf7c60035",
+    "version": 1,
+    "weekStart": ""
+  }